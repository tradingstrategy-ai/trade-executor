"""Apply accounting corrections on the strategy state.

- Read on-chain balances

- Compare them to the balances seen in the state

- Adjust statebalacnes to match chain based ones

- Generate the accounting events to reflect these changes

"""
import logging
import datetime
import enum
from _decimal import Decimal
from dataclasses import dataclass
from typing import List, Iterable, Collection, Tuple

import pandas as pd
from web3 import Web3

from eth_defi.token import fetch_erc20_details
from eth_defi.trace import assert_transaction_success_with_explanation
from eth_typing import HexAddress

from eth_defi.tx import AssetDelta
from tradeexecutor.ethereum.tx import TransactionBuilder
from tradeexecutor.state.repair import close_position_with_empty_trade
from tradeexecutor.strategy.dust import DEFAULT_DUST_EPSILON, get_dust_epsilon_for_pair, get_dust_epsilon_for_asset
from tradingstrategy.pair import PandasPairUniverse

from tradeexecutor.state.balance_update import BalanceUpdate, BalanceUpdatePositionType, BalanceUpdateCause
from tradeexecutor.state.identifier import AssetIdentifier
from tradeexecutor.state.position import TradingPosition
from tradeexecutor.state.reserve import ReservePosition
from tradeexecutor.state.state import State
from tradeexecutor.state.sync import BalanceEventRef
from tradeexecutor.state.types import USDollarAmount
from tradeexecutor.strategy.asset import get_relevant_assets, map_onchain_asset_to_positions
from tradeexecutor.strategy.sync_model import SyncModel


logger = logging.getLogger(__name__)


#: The default % we allow the balance to drift before we consider it a mismatch.
#:
#: Set to 10 BPS
#:
RELATIVE_EPSILON = Decimal(10**-4)


class UnexpectedAccountingCorrectionIssue(Exception):
    """Something wrong in the token accounting we do not expect to be automatically correct."""


class AccountingCorrectionCause(enum.Enum):

    #: Do not know what caused the incorrect amount
    unknown_cause = "unknown_cause"

    #: aUSDC, etc.
    rebase = "rebase"


class AccountingCorrectionAborted(Exception):
    """User presses n"""


@dataclass
class AccountingBalanceCheck:
    """Accounting correction applied to a balance.

    Any irregular accounting correction will cause the position profit calcualtions
    and such to become invalid. Such positions should be separately market
    and not included in the profit calculations.
    """

    type: AccountingCorrectionCause

    #: Where is this token being stored
    #:
    #: Hot wallet address or Enzyme vault address
    holding_address: str

    #: Related on-chain asset
    asset: AssetIdentifier

    #: Related position
    #:
    #: Set none if no open position was found
    positions: list[TradingPosition | ReservePosition | None]

    expected_amount: Decimal

    actual_amount: Decimal

    #: Dust epsilon
    dust_epsilon: Decimal

    #: Relative epsilon
    relative_epsilon: Decimal

    block_number: int | None

    timestamp: datetime.datetime | None

    #: Keep track of monetary value of corrections.
    #:
    #: An estimated value at the time of the correction creation.
    #:
    #: Negative for negative corrections
    #:
    #: `None` if the the tokens are for a new position and we do not have pricing information yet availble.
    #:
    usd_value: USDollarAmount | None

    #: Is this correction for reserve asset
    #:
    reserve_asset: bool

    #: Was there a balance mismatch that is larger than the epsilon
    #:
    mismatch: bool

    def __repr__(self):

        
        position_names = []
        if self.positions:
            position_names.extend(
                position.get_human_readable_name() for position in self.positions
            )
        else:
            position_names = "unknown trading positions"

        return f"<Accounting correction type {self.type.value} for {position_names}, expected {self.expected_amount}, actual {self.actual_amount} at {self.timestamp}>"
    
    @property
    def position(self):
        if not self.positions:
            return None

        assert len(self.positions) == 1, "This is not a single position"
        return self.positions[0]

    @property
    def quantity(self):
        """How many tokens we corrected"""
        return self.actual_amount - self.expected_amount

    def has_extra_tokens(self) -> bool:
        """We have extra"""
        return self.quantity > 0

    def is_dusty(self) -> bool:
        """If there is a mismatch, is the mismatch within the dust tolerance,"""

        # Perfect accounting match
        if self.quantity == 0:
            return False

        # We have a mismatch, but is it larger
        # than the dust epsilon
        return not is_relative_mismatch(
            self.actual_amount,
            self.expected_amount,
            self.dust_epsilon,
            self.relative_epsilon,
        )

    def is_mismatch(self) -> bool:
        return self.mismatch


def is_relative_mismatch(
        actual_amount,
        expected_amount,
        relative_epsilon,
        dust_epsilon,
) -> bool:
    """Calculate if we are within the relative tolerance.

    Mismatch has two methods of ronding

    - Close to zero as absolute units (dust)

    - Relative % of the position size
    """

    # Accounting dust.
    # Cannot be compared with relative match
    if abs(actual_amount) < dust_epsilon and abs(expected_amount) < dust_epsilon:
        return False

    # Avoid division by zero
    if actual_amount == 0 or expected_amount == 0:
        return actual_amount != expected_amount

    return abs((expected_amount - actual_amount) / actual_amount) > relative_epsilon


def calculate_account_corrections(
    pair_universe: PandasPairUniverse,
    reserve_assets: Collection[AssetIdentifier],
    state: State,
    sync_model: SyncModel,
    relative_epsilon=RELATIVE_EPSILON,
    all_balances=False,
) -> Iterable[AccountingBalanceCheck]:
    """Figure out differences between our internal ledger (state) and on-chain balances.

    :param pair_universe:
        Needed to know what asses we are looking for


    :param reserve_assets:
        Needed to know what asses we are looking for

    :param state:
        The current state of the internal ledger

    :param sync_model:
        How ot access on-chain balances

    :param dust_epsilon:
        Minimum amount of token (abs quantity) before it is considered as a rounding error

    :param all_balances:
        If `True` iterate all balances even if there are no mismatch.

    :raise UnexpectedAccountingCorrectionIssue:
        If we find on-chain tokens we do not know how to map any of our strategy positions

    :return:
        Difference in balances or all balances if `all_balances` is true.
    """

    assert isinstance(pair_universe, PandasPairUniverse)
    assert isinstance(state, State)
    assert len(state.portfolio.reserves) > 0, "No reserve positions. Did you run init for the strategy?"

    logger.info("Scanning for account corrections, we have %d open positions", len(state.portfolio.open_positions))

    assets = get_relevant_assets(pair_universe, reserve_assets, state)
    asset_balances = list(sync_model.fetch_onchain_balances(assets, filter_zero=False))

    logger.info("Found %d on-chain tokens", len(asset_balances))

    for ab in asset_balances:

        reserve = ab.asset in reserve_assets

        positions = map_onchain_asset_to_positions(ab.asset, state)

        if len(positions) == 1:
            position = positions[0]

            # this can happen in generic routing
            if isinstance(position, TradingPosition):
                if position.is_closed():
                    raise UnexpectedAccountingCorrectionIssue(f"Mapped found tokens to already closed position:\n"
                                                            f"{ab}\n"
                                                            f"{position}")

        actual_amount = ab.amount
        if positions:
            expected_amount = sum(position.get_quantity() for position in positions)
        else:
            expected_amount = 0
        diff = actual_amount - expected_amount

        if len(positions) > 1:
            dust_epsilon = get_dust_epsilon(positions[0])
        else:
            dust_epsilon = get_dust_epsilon(None)

        if positions:
            usd_value = sum(position.calculate_quantity_usd_value(diff) for position in positions)
        else:
            usd_value = None

        logger.debug("Correction check worth of %s worth of %f USD, actual amount %s, expected amount %s", ab.asset, usd_value or 0, actual_amount, expected_amount)

        mismatch = is_relative_mismatch(actual_amount, expected_amount, relative_epsilon, dust_epsilon)

        if mismatch or all_balances:
            yield AccountingBalanceCheck(
                AccountingCorrectionCause.unknown_cause,
                sync_model.get_token_storage_address(),
                ab.asset,
                positions,
                expected_amount,
                actual_amount,
                dust_epsilon,
                relative_epsilon,
                ab.block_number,
                ab.timestamp,
                usd_value,
                reserve,
                mismatch,
            )

def get_dust_epsilon(position) -> Decimal:
    """Get the dust epsilon for a position.
    
    In the case of generic routing and multiple positions match to a single asset, we can still use any of the positions to get the dust epsilon

    :param position:
        Position to get the dust epsilon for

    :return:
        Dust epsilon
    """
    if isinstance(position, TradingPosition):
        dust_epsilon = get_dust_epsilon_for_pair(position.pair)
    elif isinstance(position, ReservePosition):
        dust_epsilon = get_dust_epsilon_for_asset(position.asset)
    elif position is None:
        dust_epsilon = DEFAULT_DUST_EPSILON
    else:
        raise NotImplementedError(f"Could not figure out position: {position}")
    return dust_epsilon


def apply_accounting_correction(
        state: State,
        correction: AccountingBalanceCheck,
        strategy_cycle_included_at: datetime.datetime | None,
) -> list[BalanceUpdate]:
    """Update the state to reflect the true on-chain balances."""

    assert correction.type == AccountingCorrectionCause.unknown_cause, f"Not supported: {correction}"
    assert correction.timestamp

    evts = []
    for position in correction.positions:
        logger.info("Corrected %s", position)

        portfolio = state.portfolio
        asset = correction.asset
        block_number = correction.block_number
        event_id = portfolio.next_balance_update_id
        portfolio.next_balance_update_id += 1

<<<<<<< HEAD
        if isinstance(position, TradingPosition):
            position_type = BalanceUpdatePositionType.open_position
            position_id = correction.position.position_id
        elif isinstance(position, ReservePosition):
            position_type = BalanceUpdatePositionType.reserve
            position_id = None
        elif position is None:
            # Tokens were for a trading position, but no position was open.
            # Open a new position
            portfolio.create_trade(
                strategy_cycle_at=strategy_cycle_included_at,
            )
        else:
            raise NotImplementedError()

        notes = f"Accounting correction based on the actual on-chain balances.\n" \
            f"The internal ledger balance was  {correction.expected_amount} {asset.token_symbol}\n" \
            f"On-chain balance was {correction.actual_amount} {asset.token_symbol} at block {block_number or 0:,}\n" \
            f"Balance was updated {correction.quantity} {asset.token_symbol}\n"

        evt = BalanceUpdate(
            balance_update_id=event_id,
            position_type=position_type,
            cause=BalanceUpdateCause.correction,
            asset=correction.asset,
            block_mined_at=correction.timestamp,
            strategy_cycle_included_at=strategy_cycle_included_at,
            chain_id=asset.chain_id,
            old_balance=correction.actual_amount,
            usd_value=correction.usd_value,
            quantity=correction.quantity,
            owner_address=None,
            tx_hash=None,
            log_index=None,
            position_id=position_id,
            block_number=correction.block_number,
            notes=notes,
        )
=======
    if isinstance(position, TradingPosition):
        position_type = BalanceUpdatePositionType.open_position
        position_id = correction.position.position_id

        assert position.is_spot_market(), f"Correction not yet implemented for leveraged positions"

    elif isinstance(position, ReservePosition):
        position_type = BalanceUpdatePositionType.reserve
        position_id = None
    elif position is None:
        # Tokens were for a trading position, but no position was open.
        # Open a new position
        portfolio.create_trade(
            strategy_cycle_at=strategy_cycle_included_at,
        )
    else:
        raise NotImplementedError()


    notes = f"Accounting correction based on the actual on-chain balances.\n" \
        f"The internal ledger balance was  {correction.expected_amount} {asset.token_symbol}\n" \
        f"On-chain balance was {correction.actual_amount} {asset.token_symbol} at block {block_number or 0:,}\n" \
        f"Balance was updated {correction.quantity} {asset.token_symbol}\n"

    evt = BalanceUpdate(
        balance_update_id=event_id,
        position_type=position_type,
        cause=BalanceUpdateCause.correction,
        asset=correction.asset,
        block_mined_at=correction.timestamp,
        strategy_cycle_included_at=strategy_cycle_included_at,
        chain_id=asset.chain_id,
        old_balance=correction.actual_amount,
        usd_value=correction.usd_value,
        quantity=correction.quantity,
        owner_address=None,
        tx_hash=None,
        log_index=None,
        position_id=position_id,
        block_number=correction.block_number,
        notes=notes,
    )

    assert evt.balance_update_id not in position.balance_updates, f"Alreaddy written: {evt}"
    position.balance_updates[evt.balance_update_id] = evt
>>>>>>> 3c2f8022

        assert evt.balance_update_id not in position.balance_updates, f"Alreaddy written: {evt}"
        position.balance_updates[evt.balance_update_id] = evt

<<<<<<< HEAD
        ref = BalanceEventRef(
            balance_event_id=evt.balance_update_id,
            strategy_cycle_included_at=strategy_cycle_included_at,
            cause=evt.cause,
            position_type=position_type,
            position_id=evt.position_id,
            usd_value=evt.usd_value,
        )
=======
        # The position has gone to zero
        if position.can_be_closed():
            # In a lot of places we assume that a position with 1 trade cannot be closed
            # Make a 0-sized trade so that we know the position is closed
            t = close_position_with_empty_trade(portfolio, position)
            logger.info("Position %s closed with a trade %s", position, t)
            assert position.is_closed()
        else:
            assert position.get_quantity() > 0, "Position should have quantity"
>>>>>>> 3c2f8022

        if isinstance(position, TradingPosition):
            # Balance_updates toggle is enough
            position.balance_updates[evt.balance_update_id] = evt

            # TODO: Close position if the new balance is zero
            assert position.get_quantity() > 0, "Position closing logic missing"

        elif isinstance(position, ReservePosition):
            # No fancy method to correct reserves
            position.quantity += correction.quantity
        else:
            raise NotImplementedError()
        
        # Bump our last updated date
        accounting = state.sync.accounting
        accounting.last_updated_at = datetime.datetime.utcnow()
        accounting.balance_update_refs.append(ref)
        accounting.last_block_scanned = evt.block_number

        evts.append(evt)
        
    return evts


def correct_accounts(
        state: State,
        corrections: List[AccountingBalanceCheck],
        strategy_cycle_included_at: datetime.datetime | None,
        tx_builder: TransactionBuilder,
        interactive=True,
        unknown_token_receiver: HexAddress | str | None = None,
) -> Iterable[BalanceUpdate]:
    """Apply the accounting corrections on the state (internal ledger).

    - Change values of the underlying positions

    - Create BalanceUpdate events and store them in the state

    - Create BalanceUpdateRefs and store them in the state

    .. note::

        You need to iterate the returend iterator to have any of the corrections applied.

    :return:
        Iterator of corrections.
    """

    if interactive:

        for c in corrections:
            print("Correction needed:", c)

        print(f"Any tokens that cannot be assigned to an open position will be send to {unknown_token_receiver}")
        confirmation = input("Attempt to repair [y/n]").lower()
        if confirmation != "y":
            raise AccountingCorrectionAborted()

    for correction in corrections:

        # Could not map to open position,
        # but we do not have code to open new positions yet.
        # Just deal with it by transferring away.
        if not correction.positions:
            transfer_away_assets_without_position(
                correction,
                unknown_token_receiver,
                tx_builder,
            )
        else:
            # Change open position balance to match the on-chain balance
            yield from apply_accounting_correction(state, correction, strategy_cycle_included_at)


def transfer_away_assets_without_position(
    correction: AccountingBalanceCheck,
    unknown_token_receiver: HexAddress | str,
    tx_builder: TransactionBuilder,
):
    """Transfer away non-reserve assets that cannot be mapped to an open position.

    TODO: Correct approach would be to open a new trading position
    directly in the correction, but it's complicated and we do not want to get there yet.

    :param correction:

    :param unknown_token_receiver:
    """

    assert correction.position is None
    assert not correction.reserve_asset

    web3 = tx_builder.web3
    asset = correction.asset

    token = fetch_erc20_details(
        web3,
        asset.address,
    )

    tokens_to_transfer = correction.quantity
    tokens_to_transfer_raw = token.convert_to_raw(tokens_to_transfer)

    asset_delta = AssetDelta(
        Web3.to_checksum_address(token.address),
        -tokens_to_transfer_raw,
    )

    logger.info(f"Transfering %s %s to %s as we could not map it to open position",
                correction.quantity,
                asset.token_symbol,
                unknown_token_receiver)

    args_bound_func = token.contract.functions.transfer(
        Web3.to_checksum_address(unknown_token_receiver),
        tokens_to_transfer_raw
    )

    blockchain_data = tx_builder.sign_transaction(
        token.contract,
        args_bound_func,
        gas_limit=250_000,
        asset_deltas=[asset_delta],
        notes="Accounting correction transaction, removing assets",
    )

    tx_hash = web3.eth.send_raw_transaction(blockchain_data.get_prepared_raw_transaction())
    logger.info("Broadcasted %s", tx_hash.hex())
    assert_transaction_success_with_explanation(web3, tx_hash)


def check_accounts(
    pair_universe: PandasPairUniverse,
    reserve_assets: Collection[AssetIdentifier],
    state: State,
    sync_model: SyncModel,
) -> Tuple[bool, pd.DataFrame]:
    """Get a table output of accounting corrections needed.

    :return:

        Tuple (accounts clean, accounting clean Dataframe that can be printed to the console)
    """

    clean = True
    corrections = calculate_account_corrections(
        pair_universe,
        reserve_assets,
        state,
        sync_model,
        relative_epsilon=RELATIVE_EPSILON,
        all_balances=True,
    )

    idx = []
    items = []
    for c in corrections:
        idx.append(c.asset.token_symbol)

        position_labels = []
        for position in c.positions:
            match position:
                case None:
                    position_label = "No open position"
                case ReservePosition():
                    position_label = "Reserves"
                case TradingPosition():
                    position_label = position.pair.get_ticker()
                case _:
                    raise NotImplementedError()
            position_labels.append(position_label)

        dust = c.is_dusty()

        items.append({
            "Address": c.asset.address,
            "Positions": position_labels,
            "Actual amount": c.actual_amount,
            "Expected amount": c.expected_amount,
            "Diff": c.quantity,
            "Dusty": "Y" if dust else "N",
            "Mismatch": "Y" if c.mismatch else "N",
        })

        if c.mismatch:
            clean = False

    df = pd.DataFrame(items, index=idx)
    df = df.fillna("")
    df = df.replace({pd.NaT: ""})
    return clean, df<|MERGE_RESOLUTION|>--- conflicted
+++ resolved
@@ -343,26 +343,31 @@
         event_id = portfolio.next_balance_update_id
         portfolio.next_balance_update_id += 1
 
-<<<<<<< HEAD
-        if isinstance(position, TradingPosition):
-            position_type = BalanceUpdatePositionType.open_position
-            position_id = correction.position.position_id
-        elif isinstance(position, ReservePosition):
-            position_type = BalanceUpdatePositionType.reserve
-            position_id = None
-        elif position is None:
-            # Tokens were for a trading position, but no position was open.
-            # Open a new position
-            portfolio.create_trade(
-                strategy_cycle_at=strategy_cycle_included_at,
-            )
-        else:
-            raise NotImplementedError()
-
-        notes = f"Accounting correction based on the actual on-chain balances.\n" \
-            f"The internal ledger balance was  {correction.expected_amount} {asset.token_symbol}\n" \
-            f"On-chain balance was {correction.actual_amount} {asset.token_symbol} at block {block_number or 0:,}\n" \
-            f"Balance was updated {correction.quantity} {asset.token_symbol}\n"
+        logger.info("Corrected %s", position)
+
+    if isinstance(position, TradingPosition):
+        position_type = BalanceUpdatePositionType.open_position
+        position_id = correction.position.position_id
+
+        assert position.is_spot_market(), f"Correction not yet implemented for leveraged positions"
+
+    elif isinstance(position, ReservePosition):
+        position_type = BalanceUpdatePositionType.reserve
+        position_id = None
+    elif position is None:
+        # Tokens were for a trading position, but no position was open.
+        # Open a new position
+        portfolio.create_trade(
+            strategy_cycle_at=strategy_cycle_included_at,
+        )
+    else:
+        raise NotImplementedError()
+
+
+    notes = f"Accounting correction based on the actual on-chain balances.\n" \
+        f"The internal ledger balance was  {correction.expected_amount} {asset.token_symbol}\n" \
+        f"On-chain balance was {correction.actual_amount} {asset.token_symbol} at block {block_number or 0:,}\n" \
+        f"Balance was updated {correction.quantity} {asset.token_symbol}\n"
 
         evt = BalanceUpdate(
             balance_update_id=event_id,
@@ -382,58 +387,10 @@
             block_number=correction.block_number,
             notes=notes,
         )
-=======
-    if isinstance(position, TradingPosition):
-        position_type = BalanceUpdatePositionType.open_position
-        position_id = correction.position.position_id
-
-        assert position.is_spot_market(), f"Correction not yet implemented for leveraged positions"
-
-    elif isinstance(position, ReservePosition):
-        position_type = BalanceUpdatePositionType.reserve
-        position_id = None
-    elif position is None:
-        # Tokens were for a trading position, but no position was open.
-        # Open a new position
-        portfolio.create_trade(
-            strategy_cycle_at=strategy_cycle_included_at,
-        )
-    else:
-        raise NotImplementedError()
-
-
-    notes = f"Accounting correction based on the actual on-chain balances.\n" \
-        f"The internal ledger balance was  {correction.expected_amount} {asset.token_symbol}\n" \
-        f"On-chain balance was {correction.actual_amount} {asset.token_symbol} at block {block_number or 0:,}\n" \
-        f"Balance was updated {correction.quantity} {asset.token_symbol}\n"
-
-    evt = BalanceUpdate(
-        balance_update_id=event_id,
-        position_type=position_type,
-        cause=BalanceUpdateCause.correction,
-        asset=correction.asset,
-        block_mined_at=correction.timestamp,
-        strategy_cycle_included_at=strategy_cycle_included_at,
-        chain_id=asset.chain_id,
-        old_balance=correction.actual_amount,
-        usd_value=correction.usd_value,
-        quantity=correction.quantity,
-        owner_address=None,
-        tx_hash=None,
-        log_index=None,
-        position_id=position_id,
-        block_number=correction.block_number,
-        notes=notes,
-    )
-
-    assert evt.balance_update_id not in position.balance_updates, f"Alreaddy written: {evt}"
-    position.balance_updates[evt.balance_update_id] = evt
->>>>>>> 3c2f8022
 
         assert evt.balance_update_id not in position.balance_updates, f"Alreaddy written: {evt}"
         position.balance_updates[evt.balance_update_id] = evt
 
-<<<<<<< HEAD
         ref = BalanceEventRef(
             balance_event_id=evt.balance_update_id,
             strategy_cycle_included_at=strategy_cycle_included_at,
@@ -442,24 +399,20 @@
             position_id=evt.position_id,
             usd_value=evt.usd_value,
         )
-=======
-        # The position has gone to zero
-        if position.can_be_closed():
-            # In a lot of places we assume that a position with 1 trade cannot be closed
-            # Make a 0-sized trade so that we know the position is closed
-            t = close_position_with_empty_trade(portfolio, position)
-            logger.info("Position %s closed with a trade %s", position, t)
-            assert position.is_closed()
-        else:
-            assert position.get_quantity() > 0, "Position should have quantity"
->>>>>>> 3c2f8022
 
         if isinstance(position, TradingPosition):
             # Balance_updates toggle is enough
             position.balance_updates[evt.balance_update_id] = evt
 
-            # TODO: Close position if the new balance is zero
-            assert position.get_quantity() > 0, "Position closing logic missing"
+            # The position has gone to zero
+            if position.can_be_closed():
+                # In a lot of places we assume that a position with 1 trade cannot be closed
+                # Make a 0-sized trade so that we know the position is closed
+                t = close_position_with_empty_trade(portfolio, position)
+                logger.info("Position %s closed with a trade %s", position, t)
+                assert position.is_closed()
+            else:
+                assert position.get_quantity() > 0, "Position should have quantity"
 
         elif isinstance(position, ReservePosition):
             # No fancy method to correct reserves
