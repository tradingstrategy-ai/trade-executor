"""Trading Strategy oracle data integration.

Define trading universe based on data from :py:mod:`tradingstrategy` and
market data feeds.

See :ref:`trading universe` for more information.
"""

import contextlib
import datetime
import textwrap
from abc import abstractmethod
from dataclasses import dataclass
import logging
from math import isnan
from typing import List, Optional, Callable, Tuple, Set, Dict, Iterable

import pandas as pd

from tradeexecutor.backtest.data_preload import preload_data
from tradeexecutor.strategy.execution_context import ExecutionMode, ExecutionContext
from tradingstrategy.token import Token

from tradeexecutor.state.identifier import AssetIdentifier, TradingPairIdentifier
from tradeexecutor.strategy.universe_model import StrategyExecutionUniverse, UniverseModel, DataTooOld, UniverseOptions
from tradingstrategy.candle import GroupedCandleUniverse
from tradingstrategy.chain import ChainId
from tradingstrategy.client import Client
from tradingstrategy.exchange import ExchangeUniverse, Exchange, ExchangeType
from tradingstrategy.liquidity import GroupedLiquidityUniverse
from tradingstrategy.pair import DEXPair, PandasPairUniverse, resolve_pairs_based_on_ticker, \
    filter_for_exchanges, filter_for_quote_tokens, StablecoinFilteringMode, filter_for_stablecoins
from tradingstrategy.timebucket import TimeBucket
from tradingstrategy.universe import Universe
from tradingstrategy.utils.groupeduniverse import filter_for_pairs


logger = logging.getLogger(__name__)


class TradingUniverseIssue(Exception):
    """Raised in the case trading universe has some bad data etc. issues."""


@dataclass
class Dataset:
    """Contain raw loaded datasets."""

    #: Granularity of our OHLCV data
    time_bucket: TimeBucket

    #: All exchanges
    exchanges: ExchangeUniverse

    #: All trading pairs
    pairs: pd.DataFrame

    #: Candle data for all pairs
    candles: Optional[pd.DataFrame] = None

    #: All liquidity samples
    liquidity: Optional[pd.DataFrame] = None

    #: Granularity of backtesting OHLCV data
    backtest_stop_loss_time_bucket: Optional[TimeBucket] = None

    #: All candles in stop loss time bucket
    backtest_stop_loss_candles: Optional[pd.DataFrame] = None

    def __post_init__(self):
        """Check we got good data."""
        candles = self.candles
        if candles is not None:
            assert isinstance(candles, pd.DataFrame), f"Expected DataFrame, got {candles.__class__}"

        liquidity = self.liquidity
        if liquidity is not None:
            assert isinstance(liquidity, pd.DataFrame), f"Expected DataFrame, got {liquidity.__class__}"


@dataclass
class TradingStrategyUniverse(StrategyExecutionUniverse):
    """A trading executor trading universe that using data from TradingStrategy.ai data feeds."""

    #: Trading universe datasets
    universe: Optional[Universe] = None

    backtest_stop_loss_time_bucket: Optional[TimeBucket] = None

    backtest_stop_loss_candles: Optional[GroupedCandleUniverse] = None

    def get_pair_count(self) -> int:
        return self.universe.pairs.get_count()

    def is_empty(self) -> bool:
        """This is an empty universe

        - without trading pairs

        - ...or without candles
        """
        return self.universe.pairs.get_count() == 0 or len(self.universe.candles.df) == 0

    def is_single_pair_universe(self) -> bool:
        """Is this trading universe made for a single pair trading.

        Note that even a single pair universe may contain two trading pairs,
        if we need intermediate routing pairs. E.g. AAVE -> BNB -> BUSD/
        """

        # TODO: Make a stupid assumption here
        # as our strategies currently have 1 or 2 pairs for single pair trading.
        # Convert this to a proper flag later.
        return self.universe.pairs.get_count() <= 2

    def has_stop_loss_data(self) -> bool:
        """Do we have data available to determine trade stop losses.

        Note that this applies for backtesting only - when
        doing production trade execution, stop loss data is not part of the universe
        but real time pricing comes directly from the exchange using real-time
        side channels.
        """
        return (self.backtest_stop_loss_candles is not None) and \
               (self.backtest_stop_loss_time_bucket is not None)

    def validate(self):
        """Check that the created universe looks good.

        :raise TradingUniverseIssue:
            In the case of detected issues
        """
        if len(self.reserve_assets) != 1:
            raise TradingUniverseIssue(f"Only single reserve asset strategies supported for now, got {self.reserve_assets}")

        for a in self.reserve_assets:
            if a.decimals == 0:
                raise TradingUniverseIssue(f"Reserve asset lacks decimals {a}")

    @staticmethod
    def create_single_pair_universe(
        dataset: Dataset,
        chain_id: ChainId,
        exchange_slug: str,
        base_token: str,
        quote_token: str,
    ) -> "TradingStrategyUniverse":
        """Filters down the dataset for a single trading pair.

        This is ideal for strategies that only want to trade a single pair.

        :param reserve_currency:
            If set use this as a reserve currency,
            otherwise use quote_token.
        """

        # We only trade on Pancakeswap v2
        exchange_universe = dataset.exchanges
        exchange = exchange_universe.get_by_chain_and_slug(chain_id, exchange_slug)
        assert exchange, f"No exchange {exchange_slug} found on chain {chain_id.name}"

        # Create trading pair database
        pair_universe = PandasPairUniverse.create_single_pair_universe(
            dataset.pairs,
            exchange,
            base_token,
            quote_token,
        )

        # Get daily candles as Pandas DataFrame
        all_candles = dataset.candles
        filtered_candles = filter_for_pairs(all_candles, pair_universe.df)
        candle_universe = GroupedCandleUniverse(filtered_candles)

        # Get liquidity candles as Pandas Dataframe
        if dataset.liquidity is not None and not dataset.liquidity.empty:
            all_liquidity = dataset.liquidity
            filtered_liquidity = filter_for_pairs(all_liquidity, pair_universe.df)
            liquidity_universe = GroupedLiquidityUniverse(filtered_liquidity)
        else:
            liquidity_universe = None

        pair = pair_universe.get_single()

        # We have only a single pair, so the reserve asset must be its quote token
        trading_pair_identifier = translate_trading_pair(pair)
        reserve_assets = [
            trading_pair_identifier.quote
        ]

        universe = Universe(
            time_bucket=dataset.time_bucket,
            chains={chain_id},
            pairs=pair_universe,
            exchanges={exchange},
            candles=candle_universe,
            liquidity=liquidity_universe,
        )

        if dataset.backtest_stop_loss_candles is not None:
            stop_loss_candle_universe = GroupedCandleUniverse(
                dataset.backtest_stop_loss_candles,
                time_bucket=dataset.backtest_stop_loss_time_bucket)
        else:
            stop_loss_candle_universe = None

        # TODO: Not sure if we need to be smarter about stop loss candle
        # data handling here
        return TradingStrategyUniverse(
            universe=universe,
            reserve_assets=reserve_assets,
            backtest_stop_loss_time_bucket=dataset.backtest_stop_loss_time_bucket,
            backtest_stop_loss_candles=stop_loss_candle_universe,
        )

    @staticmethod
    def create_limited_pair_universe(
        dataset: Dataset,
        chain_id: ChainId,
        exchange_slug: str,
        pairs: Set[Tuple[str, str]],
        reserve_asset_pair_ticker: Optional[Tuple[str, str]] = None) -> "TradingStrategyUniverse":
        """Filters down the dataset for couple trading pair.

        This is ideal for strategies that only want to trade few pairs,
        or a single pair using three-way trading on a single exchange.

        The university reserve currency is set to the quote token of the first pair.

        :param dataset:
            Datasets downloaded from the server

        :param pairs:
            List of trading pairs as ticket tuples. E.g. `[ ("WBNB, "BUSD"), ("Cake", "WBNB") ]`

        :param reserve_asset_pair_ticker:
            Choose the quote token of this trading pair as a reserve asset.
            This must be given if there are several pairs (Python set order is unstable).

        """

        # We only trade on Pancakeswap v2
        exchange_universe = dataset.exchanges
        exchange = exchange_universe.get_by_chain_and_slug(chain_id, exchange_slug)
        assert exchange, f"No exchange {exchange_slug} found on chain {chain_id.name}"

        # Create trading pair database
        pair_universe = PandasPairUniverse.create_limited_pair_universe(
            dataset.pairs,
            exchange,
            pairs,
        )

        # Get daily candles as Pandas DataFrame
        all_candles = dataset.candles
        filtered_candles = filter_for_pairs(all_candles, pair_universe.df)
        candle_universe = GroupedCandleUniverse(filtered_candles)

        # Get liquidity candles as Pandas Dataframe
        if dataset.liquidity:
            all_liquidity = dataset.liquidity
            filtered_liquidity = filter_for_pairs(all_liquidity, pair_universe.df)
            liquidity_universe = GroupedLiquidityUniverse(filtered_liquidity)
        else:
            # Liquidity data loading skipped
            liquidity_universe = None

        if reserve_asset_pair_ticker:
            reserve_pair = pair_universe.get_one_pair_from_pandas_universe(
                exchange.exchange_id,
                reserve_asset_pair_ticker[0],
                reserve_asset_pair_ticker[1],
            )
        else:
            assert len(pairs) == 1, "Cannot automatically determine reserve asset if there are multiple trading pairs."
            first_ticker = next(iter(pairs))
            reserve_pair = pair_universe.get_one_pair_from_pandas_universe(
                exchange.exchange_id,
                first_ticker[0],
                first_ticker[1],
            )
        # We have only a single pair, so the reserve asset must be its quote token
        trading_pair_identifier = translate_trading_pair(reserve_pair)
        reserve_assets = [
            trading_pair_identifier.quote
        ]

        universe = Universe(
            time_bucket=dataset.time_bucket,
            chains={chain_id},
            pairs=pair_universe,
            exchanges={exchange},
            candles=candle_universe,
            liquidity=liquidity_universe,
        )

        if dataset.backtest_stop_loss_candles is not None:
            stop_loss_candle_universe = GroupedCandleUniverse(
                dataset.backtest_stop_loss_candles,
                time_bucket=dataset.backtest_stop_loss_time_bucket)
        else:
            stop_loss_candle_universe = None

        # TODO: Not sure if we need to be smarter about stop loss candle
        # data handling here
        return TradingStrategyUniverse(
            universe=universe,
            reserve_assets=reserve_assets,
            backtest_stop_loss_time_bucket=dataset.backtest_stop_loss_time_bucket,
            backtest_stop_loss_candles=stop_loss_candle_universe,
        )

    def get_pair_by_address(self, address: str) -> Optional[TradingPairIdentifier]:
        """Get a trading pair data by a smart contract address."""
        pair = self.universe.pairs.get_pair_by_smart_contract(address)
        if not pair:
            return None
        return translate_trading_pair(pair)

    def get_single_pair(self) -> TradingPairIdentifier:
        """Get the single trading pair in this universe."""
        pair = self.universe.pairs.get_single()
        return translate_trading_pair(pair)

    @staticmethod
    def create_multipair_universe(
        dataset: Dataset,
        chain_ids: Iterable[ChainId],
        exchange_slugs: Iterable[str],
        quote_tokens: Iterable[str],
        reserve_token: str,
        factory_router_map: Dict[str, tuple],
    ) -> "TradingStrategyUniverse":
        """Create a trading universe where pairs match a filter conditions.

        These universe may contain thousands of trading pairs.
        This is for strategies that trade across multiple pairs,
        like momentum strategies.

        :param dataset:
            Datasets downloaded from the oracle

        :param chain_ids:
            Allowed blockchains

        :param exchange_slugs:
            Allowed exchanges

        :param quote_tokens:
            Allowed quote tokens as smart contract addresses

        :param reserve_token:
            The token addresses that are used as reserve assets.

        :param factory_router_map:
            Ensure we have a router address for every exchange we are going to use.
            TODO: In the future this information is not needed.

        """

        assert type(chain_ids) == list or type(chain_ids) == set
        assert type(exchange_slugs) == list or type(exchange_slugs) == set
        assert type(quote_tokens) == list or type(quote_tokens) == set
        assert type(reserve_token) == str
        assert reserve_token.startswith("0x")

        for t in quote_tokens:
            assert t.startswith("0x")

        # Normalise input parameters
        chain_ids = set(chain_ids)
        exchange_slugs = set(exchange_slugs)
        quote_tokens = set(q.lower() for q in quote_tokens)
        factory_router_map = {k.lower(): v for k, v in factory_router_map.items()}

        x: Exchange
        avail_exchanges = dataset.exchanges.exchanges
        our_exchanges = {x for x in avail_exchanges.values() if (x.chain_id in chain_ids) and (x.exchange_slug in exchange_slugs)}

        # Check we got all exchanges in the dataset
        for x in our_exchanges:
            assert x.address.lower() in factory_router_map, f"Could not find router for a exchange {x.exchange_slug}, factory {x.address}, router map is: {factory_router_map}"

        # Choose all trading pairs that are on our supported exchanges and
        # with our supported quote tokens
        pairs_df = filter_for_exchanges(dataset.pairs, list(our_exchanges))
        pairs_df = filter_for_quote_tokens(pairs_df, quote_tokens)

        # Remove stablecoin -> stablecoin pairs, because
        # trading between stable does not make sense for our strategies
        pairs_df = filter_for_stablecoins(pairs_df, StablecoinFilteringMode.only_volatile_pairs)

        # Create trading pair database
        pairs = PandasPairUniverse(pairs_df)

        # We do a bit detour here as we need to address the assets by their trading pairs first
        reserve_token_info = pairs.get_token(reserve_token)
        assert reserve_token_info, f"Reserve token {reserve_token} missing the trading pairset"
        reserve_assets = [
            translate_token(reserve_token_info)
        ]

        # Get daily candles as Pandas DataFrame
        all_candles = dataset.candles
        filtered_candles = filter_for_pairs(all_candles, pairs_df)
        candle_universe = GroupedCandleUniverse(filtered_candles)

        # Get liquidity candles as Pandas Dataframe
        all_liquidity = dataset.liquidity
        filtered_liquidity = filter_for_pairs(all_liquidity, pairs_df)
        liquidity_universe = GroupedLiquidityUniverse(filtered_liquidity)

        universe = Universe(
            time_bucket=dataset.time_bucket,
            chains=chain_ids,
            pairs=pairs,
            exchanges=our_exchanges,
            candles=candle_universe,
            liquidity=liquidity_universe,
        )

        return TradingStrategyUniverse(universe=universe, reserve_assets=reserve_assets)


class TradingStrategyUniverseModel(UniverseModel):
    """A universe constructor that builds the trading universe data using Trading Strategy client.

    On a live exeuction, trade universe is reconstructor for the every tick,
    by refreshing the trading data from the server.
    """

    def __init__(self, client: Client, timed_task_context_manager: contextlib.AbstractContextManager):
        self.client = client
        self.timed_task_context_manager = timed_task_context_manager

    def log_universe(self, universe: Universe):
        """Log the state of the current universe.]"""
        data_start, data_end = universe.candles.get_timestamp_range()

        if universe.liquidity:
            liquidity_start, liquidity_end = universe.liquidity.get_timestamp_range()
        else:
            liquidity_start = liquidity_end = None

        logger.info(textwrap.dedent(f"""
                Universe constructed.                    
                
                Time periods
                - Time frame {universe.time_bucket.value}
                - Candle data range: {data_start} - {data_end}
                - Liquidity data range: {liquidity_start} - {liquidity_end}
                
                The size of our trading universe is
                - {len(universe.exchanges):,} exchanges
                - {universe.pairs.get_count():,} pairs
                - {universe.candles.get_sample_count():,} candles
                - {universe.liquidity.get_sample_count():,} liquidity samples                
                """))
        return universe

    def load_data(self,
                  time_frame: TimeBucket,
                  mode: ExecutionMode,
                  backtest_stop_loss_time_frame: Optional[TimeBucket]=None) -> Dataset:
        """Loads the server-side data using the client.

        :param client:
            Client instance. Note that this cannot be stable across ticks, as e.g.
            API keys can change. Client is recreated for every tick.

        :param mode:
            Live trading or vacktesting

        :param backtest_stop_loss_time_frame:
            Load more granular data for backtesting stop loss

        :return:
            None if not dataset for the strategy required
        """

        assert isinstance(mode, ExecutionMode), f"Expected ExecutionMode, got {mode}"

        client = self.client

        with self.timed_task_context_manager("load_data", time_bucket=time_frame.value):

            if mode.is_fresh_data_always_needed():
                # This will force client to redownload the data
                logger.info("Execution mode %s, purging trading data caches", mode)
                client.clear_caches()
            else:
                logger.info("Execution mode %s, not live trading, Using cached data if available", mode)

            exchanges = client.fetch_exchange_universe()
            pairs = client.fetch_pair_universe().to_pandas()
            candles = client.fetch_all_candles(time_frame).to_pandas()
            liquidity = client.fetch_all_liquidity_samples(time_frame).to_pandas()

            if backtest_stop_loss_time_frame:
                backtest_stop_loss_candles = client.fetch_all_candles(backtest_stop_loss_time_frame).to_pandas()
            else:
                backtest_stop_loss_candles = None

            return Dataset(
                time_bucket=time_frame,
                backtest_stop_loss_time_bucket=backtest_stop_loss_time_frame,
                exchanges=exchanges,
                pairs=pairs,
                candles=candles,
                liquidity=liquidity,
                backtest_stop_loss_candles=backtest_stop_loss_candles,
            )

    def check_data_age(self, ts: datetime.datetime, universe: TradingStrategyUniverse, best_before_duration: datetime.timedelta) -> datetime.datetime:
        """Check if our data is up-to-date and we do not have issues with feeds.

        Ensure we do not try to execute live trades with stale data.

        :raise DataTooOld:
            in the case data is too old to execute.

        :return:
            The data timestamp
        """
        max_age = ts - best_before_duration
        universe = universe.universe
        candle_end = None

        if universe.candles is not None:
            # Convert pandas.Timestamp to executor internal datetime format
            candle_start, candle_end = universe.candles.get_timestamp_range()
            candle_start = candle_start.to_pydatetime().replace(tzinfo=None)
            candle_end = candle_end.to_pydatetime().replace(tzinfo=None)

            if candle_end < max_age:
                diff = max_age - candle_end
                raise DataTooOld(f"Candle data {candle_start} - {candle_end} is too old to work with, we require threshold {max_age}, diff is {diff}")

        if universe.liquidity is not None:
            liquidity_start, liquidity_end = universe.liquidity.get_timestamp_range()
            liquidity_start = liquidity_start.to_pydatetime().replace(tzinfo=None)
            liquidity_end = liquidity_end.to_pydatetime().replace(tzinfo=None)

            if liquidity_end < max_age:
                raise DataTooOld(f"Liquidity data is too old to work with {liquidity_start} - {liquidity_end}")

            return min(liquidity_end, candle_end)

        else:
            return candle_end

    @staticmethod
    def create_from_dataset(dataset: Dataset, chains: List[ChainId], reserve_assets: List[AssetIdentifier], pairs_index=True):
        """Create an trading universe from dataset with zero filtering for the data."""

        exchanges = list(dataset.exchanges.exchanges.values())
        logger.debug("Preparing pairs")
        pairs = PandasPairUniverse(dataset.pairs, build_index=pairs_index)
        logger.debug("Preparing candles")
        candle_universe = GroupedCandleUniverse(dataset.candles)
        logger.debug("Preparing liquidity")
        liquidity_universe = GroupedLiquidityUniverse(dataset.liquidity)

        logger.debug("Preparing backtest stop loss data")
        if dataset.backtest_stop_loss_candles:
            backtest_stop_loss_candles = GroupedCandleUniverse(dataset.backtest_stop_loss_candles)
        else:
            backtest_stop_loss_candles = None

        universe = Universe(
            time_bucket=dataset.time_bucket,
            chains=chains,
            pairs=pairs,
            exchanges=exchanges,
            candles=candle_universe,
            liquidity=liquidity_universe,
        )

        logger.debug("Universe created")
        return TradingStrategyUniverse(
            universe=universe,
            reserve_assets=reserve_assets,
            backtest_stop_loss_candles=backtest_stop_loss_candles,
            backtest_stop_loss_time_bucket=dataset.backtest_stop_loss_time_bucket)

    @abstractmethod
    def construct_universe(self,
                           ts: datetime.datetime,
                           mode: ExecutionMode,
                           options: UniverseOptions) -> TradingStrategyUniverse:
        pass


class DefaultTradingStrategyUniverseModel(TradingStrategyUniverseModel):
    """Shortcut for simple strategies.

    - Assumes we have a strategy that fits to :py:mod:`tradeexecutor.strategy_module` definiton

    - At the start of the backtests or at each cycle of live trading, call
      the `create_trading_universe` callback of the strategy

    - Validate the output of the function
    """

    def __init__(self,
                 client: Optional[Client],
                 execution_context: ExecutionContext,
                 create_trading_universe: Callable):
        """

        :param candle_time_frame_override:
            Use this candle time bucket instead one given in the strategy file.
            Allows to "speedrun" strategies.

        :param stop_loss_time_frame_override:
            Use this stop loss frequency instead one given in the strategy file.
            Allows to "speedrun" strategies.

        """
        assert isinstance(client, Client) or client is None
        assert isinstance(execution_context, ExecutionContext), f"Got {execution_context}"
        assert isinstance(create_trading_universe, Callable), f"Got {create_trading_universe}"
        self.client = client
        self.execution_context = execution_context
        self.create_trading_universe = create_trading_universe

    def preload_universe(self, universe_options: UniverseOptions):
        """Triggered before backtesting execution.

        - Load all datasets with progress bar display.

        - Not triggered in live trading, as universe changes between cycles
        """
        with self.execution_context.timed_task_context_manager(task_name="preload_universe"):
            preload_data(
                self.client,
                self.create_trading_universe,
                universe_options=universe_options)

    def construct_universe(self,
                           ts: datetime.datetime,
                           mode: ExecutionMode,
                           options: UniverseOptions) -> TradingStrategyUniverse:
        with self.execution_context.timed_task_context_manager(task_name="create_trading_universe"):
            universe = self.create_trading_universe(
                ts,
                self.client,
                self.execution_context,
                options)
            assert isinstance(universe, TradingStrategyUniverse), f"Expected TradingStrategyUniverse, got {universe.__class__}"
            universe.validate()
            return universe


def translate_token(token: Token, require_decimals=True) -> AssetIdentifier:
    """Translate Trading Strategy token data definition to trade executor.

    Trading Strategy client uses compressed columnar data for pairs and tokens.

    Creates `AssetIdentifier` based on data coming from
    Trading Strategy :py:class:`tradingstrategy.pair.PandasPairUniverse`.

    :param require_decimals:
        Most tokens / trading pairs are non-functional without decimals information.
        Assume decimals is in place. If not then raise AssertionError.
        This check allows some early error catching on bad data.

    """

    if require_decimals:
        assert token.decimals, f"Bad token: {token}"
        assert token.decimals > 0, f"Bad token: {token}"

    return AssetIdentifier(
        token.chain_id.value,
        token.address,
        token.symbol,
        token.decimals
    )


def translate_trading_pair(pair: DEXPair) -> TradingPairIdentifier:
    """Translate trading pair from client download to the trade executor.

    Trading Strategy client uses compressed columnar data for pairs and tokens.

    Translates a trading pair presentation from Trading Strategy client Pandas format to the trade executor format.

    Trade executor work with multiple different strategies, not just Trading Strategy client based.
    For example, you could have a completely on-chain data based strategy.
    Thus, Trade Executor has its internal asset format.

    This module contains functions to translate asset presentations between Trading Strategy client
    and Trade Executor.


    This is called when a trade is made: this is the moment when trade executor data format must be made available.
    """

    assert isinstance(pair, DEXPair), f"Expected DEXPair, got {type(pair)}"
    assert pair.base_token_decimals is not None, f"Base token missing decimals: {pair}"
    assert pair.quote_token_decimals is not None, f"Quote token missing decimals: {pair}"

    base = AssetIdentifier(
        chain_id=pair.chain_id.value,
        address=pair.base_token_address,
        token_symbol=pair.base_token_symbol,
        decimals=pair.base_token_decimals,
    )
    quote = AssetIdentifier(
        chain_id=pair.chain_id.value,
        address=pair.quote_token_address,
        token_symbol=pair.quote_token_symbol,
        decimals=pair.quote_token_decimals,
    )

    if pair.fee and isnan(pair.fee):
        # Repair some data
        fee = None
    else:
        fee = pair.fee

    return TradingPairIdentifier(
        base=base,
        quote=quote,
        pool_address=pair.address,
        internal_id=pair.pair_id,
        info_url=pair.get_trading_pair_page_url(),
        exchange_address=pair.exchange_address,
<<<<<<< HEAD
        fee=pair.fee
=======
        fee=fee,
>>>>>>> c984ffd9
    )


def create_pair_universe_from_code(chain_id: ChainId, pairs: List[TradingPairIdentifier]) -> "PandasPairUniverse":
    """Create the trading universe from handcrafted data.

    Used in unit testing.
    """
    data = []
    for idx, p in enumerate(pairs):
        assert p.base.decimals
        assert p.quote.decimals
        assert p.internal_exchange_id, f"All trading pairs must have internal_exchange_id set, did not have it set {p}"
        assert p.internal_id
        dex_pair = DEXPair(
            pair_id=p.internal_id,
            chain_id=chain_id,
            exchange_id=p.internal_exchange_id,
            address=p.pool_address,
            exchange_address=p.exchange_address,
            dex_type=ExchangeType.uniswap_v2,
            base_token_symbol=p.base.token_symbol,
            quote_token_symbol=p.quote.token_symbol,
            token0_symbol=p.base.token_symbol,
            token1_symbol=p.quote.token_symbol,
            token0_address=p.base.address,
            token1_address=p.quote.address,
            token0_decimals=p.base.decimals,
            token1_decimals=p.quote.decimals,
        )
        data.append(dex_pair.to_dict())
    df = pd.DataFrame(data)
    return PandasPairUniverse(df)


def load_all_data(
        client: Client,
        time_frame: TimeBucket,
        execution_context: ExecutionContext,
        universe_options: UniverseOptions,
) -> Dataset:
    """Load all pair, candle and liquidity data for a given time bucket.

    - Backtest data is never reloaded

    - Live trading purges old data fields and reloads data

    :param client:
        Trading Strategy client instance

    :param time_frame:
        Candle time bucket to load

    :param execution_context:
        Defines if we are live or backtesting
    """

    assert isinstance(client, Client)
    assert isinstance(time_frame, TimeBucket)
    assert isinstance(execution_context, ExecutionContext)

    # Apply overrides
    time_frame = universe_options.candle_time_bucket_override or time_frame

    assert universe_options.stop_loss_time_bucket_override is None, "Not supported yet"

    live = execution_context.live_trading
    with execution_context.timed_task_context_manager("load_data", time_bucket=time_frame.value):
        if live:
            # This will force client to redownload the data
            logger.info("Purging trading data caches")
            client.clear_caches()
        else:
            logger.info("Using cached data if available")

        exchanges = client.fetch_exchange_universe()
        pairs = client.fetch_pair_universe().to_pandas()
        candles = client.fetch_all_candles(time_frame).to_pandas()
        liquidity = client.fetch_all_liquidity_samples(time_frame).to_pandas()

        return Dataset(
            time_bucket=time_frame,
            exchanges=exchanges,
            pairs=pairs,
            candles=candles,
            liquidity=liquidity,
        )


def load_pair_data_for_single_exchange(
        client: Client,
        execution_context: ExecutionContext,
        time_bucket: TimeBucket,
        chain_id: ChainId,
        exchange_slug: str,
        pair_tickers: Set[Tuple[str, str]],
        universe_options: UniverseOptions,
        liquidity=False,
        stop_loss_time_bucket: Optional[TimeBucket]=None,
) -> Dataset:
    """Load pair data for a single decentralised exchange.

    If you are not trading the full trading universe,
    this function does a much smaller dataset download than
    :py:func:`load_all_data`.

    - This function uses optimised JSONL loading
      via :py:meth:`~tradingstrategy.client.Client.fetch_candles_by_pair_ids`.

    - Backtest data is never reloaded.
      Furthermore, the data is stored in :py:class:`Client`
      disk cache for the subsequent notebook and backtest runs.

    - Live trading purges old data fields and reloads data

    Example:

    .. code-block:: python

        # Time bucket for our candles
        candle_time_bucket = TimeBucket.d1

        # Which chain we are trading
        chain_id = ChainId.bsc

        # Which exchange we are trading on.
        exchange_slug = "pancakeswap-v2"

        # Which trading pair we are trading
        trading_pairs = {
            ("WBNB", "BUSD"),
            ("Cake", "WBNB"),
        }

        # Load all datas we can get for our candle time bucket
        dataset = load_pair_data_for_single_exchange(
            client,
            execution_context,
            candle_time_bucket,
            chain_id,
            exchange_slug,
            trading_pairs,
        )

    :param client:
        Trading Strategy client instance

    :param time_bucket:
        The candle time frame

    :param chain_id:
        Which blockchain hosts our exchange

    :param exchange_slug:
        Which exchange hosts our trading pairs

    :param pair_tickers:
        List of trading pair tickers as base token quote token tuples.
        E.g. `[('WBNB', 'BUSD'), ('Cake', 'BUSD')]`.

    :param liquidity:
        Set true to load liquidity data as well

    :param stop_loss_time_bucket:
        If set load stop loss trigger
        data using this candle granularity.

    :param execution_context:
        Defines if we are live or backtesting

    :param universe_options:
        Override values given the strategy file.
        Used in testing the framework.

    """

    assert isinstance(client, Client)
    assert isinstance(time_bucket, TimeBucket)
    assert isinstance(execution_context, ExecutionContext)
    assert isinstance(chain_id, ChainId)
    assert isinstance(exchange_slug, str)
    assert isinstance(universe_options, UniverseOptions)

    # Apply overrides
    stop_loss_time_bucket = universe_options.stop_loss_time_bucket_override or stop_loss_time_bucket
    time_bucket = universe_options.candle_time_bucket_override or time_bucket

    live = execution_context.live_trading
    with execution_context.timed_task_context_manager("load_pair_data_for_single_exchange", time_bucket=time_bucket.value):
        if live:
            # This will force client to redownload the data
            logger.info("Purging trading data caches")
            client.clear_caches()
        else:
            logger.info("Using cached data if available")

        exchanges = client.fetch_exchange_universe()
        pairs_df = client.fetch_pair_universe().to_pandas()

        # Resolve full pd.Series for each pair
        # we are interested in
        our_pairs = resolve_pairs_based_on_ticker(
            pairs_df,
            chain_id,
            exchange_slug,
            pair_tickers
        )

        assert len(our_pairs) > 0, f"Pair data not found {chain_id.name}, {exchange_slug}, {pair_tickers}"

        assert len(our_pairs) == len(pair_tickers), f"Pair resolution failed. Wanted to have {len(pair_tickers)} pairs, but after pair id resolution ended up with {len(our_pairs)} pairs"

        our_pair_ids = set(our_pairs["pair_id"])

        if len(our_pair_ids) > 1:
            desc = f"Loading OHLCV data for {exchange_slug}"
        else:
            pair = pair_tickers[0]
            desc = f"Loading OHLCV data for {pair[0]}-{pair[1]}"

        candles = client.fetch_candles_by_pair_ids(
            our_pair_ids,
            time_bucket,
            progress_bar_description=desc,
        )

        if stop_loss_time_bucket:
            stop_loss_desc = f"Loading granular price data for stop loss/take profit for {exchange_slug}"
            stop_loss_candles = client.fetch_candles_by_pair_ids(
                our_pair_ids,
                stop_loss_time_bucket,
                progress_bar_description=stop_loss_desc,
            )
        else:
            stop_loss_candles = None

        if liquidity:
            raise NotImplemented("Partial liquidity data loading is not yet supported")

        return Dataset(
            time_bucket=time_bucket,
            exchanges=exchanges,
            pairs=our_pairs,
            candles=candles,
            liquidity=None,
            backtest_stop_loss_time_bucket=stop_loss_time_bucket,
            backtest_stop_loss_candles=stop_loss_candles,
        )<|MERGE_RESOLUTION|>--- conflicted
+++ resolved
@@ -727,11 +727,7 @@
         internal_id=pair.pair_id,
         info_url=pair.get_trading_pair_page_url(),
         exchange_address=pair.exchange_address,
-<<<<<<< HEAD
-        fee=pair.fee
-=======
         fee=fee,
->>>>>>> c984ffd9
     )
 
 
