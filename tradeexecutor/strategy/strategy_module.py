"""Describe strategy modules and their loading."""
import datetime
import inspect
import logging
import runpy
from dataclasses import dataclass, field
from pathlib import Path
from types import NoneType
from typing import Callable, Dict, Protocol, List, Optional, Union, Set, Type
from urllib.parse import urlparse

from packaging import version

import pandas
import pandas as pd
from web3.datastructures import AttributeDict, ReadableAttributeDict

from tradeexecutor.strategy.engine_version import SUPPORTED_TRADING_STRATEGY_ENGINE_VERSIONS, TradingStrategyEngineVersion
from tradeexecutor.strategy.pandas_trader.indicator import CreateIndicatorsProtocolV1, CreateIndicatorsProtocol
from tradeexecutor.strategy.pandas_trader.strategy_input import StrategyInput
from tradeexecutor.strategy.parameters import StrategyParameters
from tradeexecutor.strategy.tag import StrategyTag
from tradingstrategy.chain import ChainId
from tradeexecutor.state.state import State
from tradeexecutor.state.trade import TradeExecution
from tradeexecutor.strategy.cycle import CycleDuration
from tradeexecutor.strategy.default_routing_options import TradeRouting
from tradeexecutor.strategy.execution_context import ExecutionContext, ExecutionMode
from tradeexecutor.strategy.factory import StrategyFactory
from tradeexecutor.strategy.pricing_model import PricingModel
from tradeexecutor.strategy.reserve_currency import ReserveCurrency
from tradeexecutor.strategy.strategy_type import StrategyType
from tradeexecutor.strategy.trading_strategy_universe import TradingStrategyUniverse
from tradingstrategy.client import Client
from tradingstrategy.universe import Universe

from tradeexecutor.strategy.universe_model import UniverseOptions

#: As set for StrategyModuleInformation.trading_strategy_engine_version
CURRENT_ENGINE_VERSION = "0.3"


logger = logging.getLogger()


class StrategyModuleNotValid(Exception):
    """Raised when we cannot load a strategy module."""


class DecideTradesProtocol(Protocol):
    """A call signature protocol for user's decide_trades() functions.

    This describes the `decide_trades` function parameters
    using Python's `callback protocol <https://peps.python.org/pep-0544/#callback-protocols>`_ feature.

    See also :ref:`strategy examples`.

    Example decide_trades function:

    .. code-block:: python

        def decide_trades(
            timestamp: pd.Timestamp,
            universe: Universe,
            state: State,
            pricing_model: PricingModel,
            cycle_debug_data: Dict) -> List[TradeExecution]:

            # The pair we are trading
            pair = universe.pairs.get_single()

            # How much cash we have in the hand
            cash = state.portfolio.get_current_cash()

            # Get OHLCV candles for our trading pair as Pandas Dataframe.
            # We could have candles for multiple trading pairs in a different strategy,
            # but this strategy only operates on single pair candle.
            # We also limit our sample size to N latest candles to speed up calculations.
            candles: pd.DataFrame = universe.candles.get_single_pair_data(timestamp, sample_count=batch_size)

            # We have data for open, high, close, etc.
            # We only operate using candle close values in this strategy.
            close = candles["close"]

            # Calculate exponential moving averages based on slow and fast sample numbers.
            slow_ema_series = ema(close, length=slow_ema_candle_count)
            fast_ema_series = ema(close, length=fast_ema_candle_count)

            if slow_ema_series is None or fast_ema_series is None:
                # Cannot calculate EMA, because
                # not enough samples in backtesting
                return []

            slow_ema = slow_ema_series.iloc[-1]
            fast_ema = fast_ema_series.iloc[-1]

            # Get the last close price from close time series
            # that's Pandas's Series object
            # https://pandas.pydata.org/docs/reference/api/pandas.Series.iat.html
            current_price = close.iloc[-1]

            # List of any trades we decide on this cycle.
            # Because the strategy is simple, there can be
            # only zero (do nothing) or 1 (open or close) trades
            # decides
            trades = []

            # Create a position manager helper class that allows us easily to create
            # opening/closing trades for different positions
            position_manager = PositionManager(timestamp, universe, state, pricing_model)

            if current_price >= slow_ema:
                # Entry condition:
                # Close price is higher than the slow EMA
                if not position_manager.is_any_open():
                    buy_amount = cash * position_size
                    trades += position_manager.open_1x_long(pair, buy_amount)
            elif fast_ema >= slow_ema:
                # Exit condition:
                # Fast EMA crosses slow EMA
                if position_manager.is_any_open():
                    trades += position_manager.close_all()

            # Visualize strategy
            # See available Plotly colours here
            # https://community.plotly.com/t/plotly-colours-list/11730/3?u=miohtama
            visualisation = state.visualisation
            visualisation.plot_indicator(timestamp, "Slow EMA", PlotKind.technical_indicator_on_price, slow_ema, colour="darkblue")
            visualisation.plot_indicator(timestamp, "Fast EMA", PlotKind.technical_indicator_on_price, fast_ema, colour="#003300")

            return trades
    """

    def __call__(self,
            timestamp: pandas.Timestamp,
            universe: Universe,
            state: State,
            pricing_model: PricingModel,
            cycle_debug_data: Dict) -> List[TradeExecution]:
            """The brain function to decide the trades on each trading strategy cycle.

            - Reads incoming execution state (positions, past trades),
              usually by creating a :py:class:`~tradingstrategy.strategy.pandas_trades.position_manager.PositionManager`.

            - Reads the price and volume status of the current trading universe, or OHLCV candles

            - Decides what to do next, by calling `PositionManager` to tell what new trading positions open
              or close

            - Outputs strategy thinking for visualisation and debug messages

            See also :ref:`strategy examples`

            :param timestamp:
                The Pandas timestamp object for this cycle. Matches
                trading_strategy_cycle division.
                Always truncated to the zero seconds and minutes, never a real-time clock.

            :param universe:
                Trading universe that was constructed earlier.

                .. note ::

                    In version 0.3 this was changed from `Universe` -> `TradingStrategyUniverse`.

            :param state:
                The current trade execution state.
                Contains current open positions and all previously executed trades.

            :param pricing_model:
                Position manager helps to create trade execution instructions to open and close positions.

            :param cycle_debug_data:
                Python dictionary for various debug variables you can read or set, specific to this trade cycle.
                This data is discarded at the end of the trade cycle.

            :return:
                List of trade instructions in the form of :py:class:`TradeExecution` instances.
                The trades can be generated using `position_manager` but strategy could also handcraft its trades.
            """

class DecideTradesProtocol2(Protocol):
    """New decide_trades() function signature.

    `universe` -> `strategy_universe` decide_trades() argument change.

    See :py:class:`DecideTradesProtocol`
    """

    def __call__(self,
            timestamp: pandas.Timestamp,
            strategy_universe: TradingStrategyUniverse,
            state: State,
            pricing_model: PricingModel,
            cycle_debug_data: Dict) -> List[TradeExecution]:
        """The brain function to decide the trades on each"""
        raise NotImplementedError()


class DecideTradesProtocol3(Protocol):
    """New decide_trades() function signature.

    - For `trading_strategy_engine_version == "0.4"`

    - Add `parameters` call signature

    See :py:class:`DecideTradesProtocol`
    """

    def __call__(self,
        timestamp: pandas.Timestamp,
        parameters: StrategyParameters,
        strategy_universe: TradingStrategyUniverse,
        state: State,
        pricing_model: PricingModel,
        other_data: dict,
    ) -> List[TradeExecution]:
        """The brain function to decide the trades on each"""
        raise NotImplementedError()


class DecideTradesProtocol4(Protocol):
    """New decide_trades() function signature.

    - For `trading_strategy_engine_version == "0.5"`

    - Use :py:class:`tradeexecutor.strategy.pandas_trader.strategy_input.StrategyInput` to define the inputs of a decision cycle

    See :py:class:`DecideTradesProtocol` for more information.
    """

    def __call__(self,
        input: StrategyInput,
    ) -> List[TradeExecution]:
        """The brain function to decide the trades on each"""
        raise NotImplementedError()


class CreateTradingUniverseProtocol(Protocol):
    """A call signature protocol for user's create_trading_universe() functions.

    This describes the `create_trading_universe` function in trading strategies
    using Python's `callback protocol <https://peps.python.org/pep-0544/#callback-protocols>`_ feature.

    See also :ref:`strategy examples`.

    Example `create_trading_universe` function:

    .. code-block:: python

        def create_trading_universe(
                ts: datetime.datetime,
                client: Client,
                execution_context: ExecutionContext,
                candle_time_frame_override: Optional[TimeBucket]=None,
        ) -> TradingStrategyUniverse:

            # Load all datas we can get for our candle time bucket
            dataset = load_pair_data_for_single_exchange(
                client,
                execution_context,
                candle_time_bucket,
                chain_id,
                exchange_slug,
                [trading_pair_ticker],
                stop_loss_time_bucket=stop_loss_time_bucket,
                )

            # Filter down to the single pair we are interested in
            universe = TradingStrategyUniverse.create_single_pair_universe(
                dataset,
                chain_id,
                exchange_slug,
                trading_pair_ticker[0],
                trading_pair_ticker[1],
            )

            return universe
    """

    def __call__(self,
            timestamp: datetime.datetime,
            client: Optional[Client],
            execution_context: ExecutionContext,
            universe_options: UniverseOptions) -> TradingStrategyUniverse:
        """Creates the trading universe where the strategy trades.

        See also :ref:`strategy examples`

        If `execution_context.live_trading` is true then this function is called for
        every execution cycle. If we are backtesting, then this function is
        called only once at the start of backtesting and the `decide_trades`
        need to deal with new and deprecated trading pairs.

        As we are only trading a single pair, load data for the single pair only.

        :param ts:
            The timestamp of the trading cycle. For live trading,
            `create_trading_universe` is called on every cycle.
            For backtesting, it is only called at the start

        :param client:
            Trading Strategy Python client instance.

        :param execution_context:
            Information how the strategy is executed. E.g.
            if we are live trading or not.

        :param options:
            Allow the backtest framework override what candle size is used to backtest the strategy
            without editing the strategy Python source code file.

        :return:
            This function must return :py:class:`TradingStrategyUniverse` instance
            filled with the data for exchanges, pairs and candles needed to decide trades.
            The trading universe also contains information about the reserve asset,
            usually stablecoin, we use for the strategy.
            """




@dataclass
class StrategyModuleInformation:
    """Describe elements that we need to have in a strategy module.

    The class variables are the same name as found in the Python strategy module.
    They can be uppercase or lowercase - all strategy module variables
    are exported as lowercase.

    """

    #: Path to the module
    #:
    path: Path

    #: The source code of the strategy
    #:
    #: Can be set `None` for strategies that are not public.
    #:
    source_code: Optional[str]

    #: The engine version this strategy requires.
    #:
    #: Function signatures and results may be changed depending
    #: on for engine version the strategy is for.
    #:
    #: See :py:data:`SUPPORTED_TRADING_STRATEGY_ENGINE_VERSIONS`.
    #:
    trading_strategy_engine_version: TradingStrategyEngineVersion

    #: Enable different strategy scripts.
    #:
    #: If not set default to ``StrategyType.managed_positions``.
    #:
    trading_strategy_type: StrategyType

    trading_strategy_cycle: CycleDuration

    decide_trades: DecideTradesProtocol | DecideTradesProtocol2

    #: If `execution_context.live_trading` is true then this function is called for
    #: every execution cycle. If we are backtesting, then this function is
    #: called only once at the start of backtesting and the `decide_trades`
    #: need to deal with new and deprecated trading pairs.
    create_trading_universe: CreateTradingUniverseProtocol

    #: A function to prepare strategy indicators
    #:
    #: create_indicators() was added in engiver version 0.5
    #:
    create_indicators: CreateIndicatorsProtocol

    #: Routing hinting.
    #:
    #: Legacy option: most strategies can set this in
    #: ``create_trading_universe()``. Default to ``TradeRouting.default``.
    #:
    trade_routing: Optional[TradeRouting] = None

    #: Blockchain id on which this strategy operates
    #:
    #: Valid for single chain strategies only
    #:
    #: Legacy. DO NOT USE. Use :py:meth:`get_default_chain_id` instead.
    #:
    chain_id: Optional[ChainId] = None

    #: What currency we use for the strategy.
    #:
    #: Can be left out in new versions
    #: and is set in ``create_trading_universe()``
    #:
    reserve_currency: Optional[ReserveCurrency] = None

    #: Only needed for backtests
    backtest_start: Optional[datetime.datetime] = None

    #: Only needed for backtests
    backtest_end: Optional[datetime.datetime] = None

    #: Only needed for backtests
    initial_cash: Optional[float] = None

    #: Strategy name
    #:
    #: Note that this must be also separately configured in the
    #: frontend user interface, as name
    #: is used before the strategy metadata is loaded.
    #:
    name: Optional[str] = None

    #: Strategy short description
    #:
    #: 1 sentence description
    #:
    short_description: Optional[str] = None

    #: Strategy long description
    #:
    #: Two paragraph description, may contain HTML.
    #:
    long_description: Optional[str] = None

    #: Strategy icon
    #:
    #: Two paragraph description, may contain HTML.
    #:
    icon: Optional[str] = None

    #: Any tags on the strategy.
    #:
    #: Set for ``tags`` attribute of a strategy module.
    #:
    tags: Optional[Set[StrategyTag]] = None

    #: The display priority for this strategy.
    #:
    #: Higher = the strategy apppears in the frontend first.
    #:
    sort_priority: int = 0

    #: StrategyParameters class.
    #:
    #: trading_strategy_engine_version > "0.5"
    #:
    #: Converted to StrategyParameters attributed dict after loading.
    #:
    #: See :py:class:`~tradeexecutor.strategy.parameters.StrategyParameters`.
    #:
    parameters: Optional[Type | StrategyParameters] = None

    #: Fees for the strategy.
    #:
    management_fee: Optional[str] = None
    trading_strategy_protocol_fee: Optional[str] = None
    strategy_developer_fee: Optional[str] = None
<<<<<<< HEAD
=======
    enzyme_protocol_fee: Optional[str] = None
>>>>>>> 4d331f14

    def __repr__(self):
        return f"<StrategyModuleInformation {self.path}>"

    def is_version_greater_or_equal_than(self, major: int, minor: int, patch: int) -> bool:
        """Check strategy module for its version compatibility."""
        assert self.trading_strategy_engine_version, f"Strategy module does not contain trading_strategy_engine_version varible: {self.path}"
        required_version = f"{major}.{minor}.{patch}"
        return version.parse(self.trading_strategy_engine_version) >= version.parse(required_version)

    def unpack_strategy_parameters(self, strategy_parameters: StrategyParameters):
        """Load strategy module parameters from StrategyParameters class.

        trading_strategy_engive > "0.5"
        """
        self.trading_strategy_cycle = self.parameters["cycle_duration"]
        self.trade_routing = self.parameters["routing"]
        self.backtest_start = self.parameters["backtest_start"]
        self.backtest_end = self.parameters["backtest_end"]
        self.initial_cash = self.parameters["initial_cash"]

    def validate(self):
        """Check that the user inputted variable names look good.

        :raise StrategyModuleNotValid:
            If we could not load/parse strategy module for some reason
        """

        if not self.trading_strategy_engine_version:
            raise StrategyModuleNotValid(f"trading_strategy_engine_version missing in the module {self.path}")

        if not type(self.trading_strategy_engine_version) == str:
            raise StrategyModuleNotValid(f"trading_strategy_engine_version is not string")

        if self.trading_strategy_engine_version not in SUPPORTED_TRADING_STRATEGY_ENGINE_VERSIONS:
            raise StrategyModuleNotValid(f"Only versions {SUPPORTED_TRADING_STRATEGY_ENGINE_VERSIONS} supported, got {self.trading_strategy_engine_version}")

        # Validate StrategyParameters now as it is used later
        if self.is_version_greater_or_equal_than(0, 5, 0):
            assert self.parameters is not None, "Parameters class missing in the strategy module"
            assert inspect.isclass(self.parameters)

            # Transform from class with args to a attribdict
            self.parameters = StrategyParameters.from_class(self.parameters, grid_search=False)

            self.unpack_strategy_parameters(self.parameters)

        if not self.trading_strategy_type:
            raise StrategyModuleNotValid(f"trading_strategy_type missing in the module")

        if not isinstance(self.trading_strategy_type, StrategyType):
            raise StrategyModuleNotValid(f"trading_strategy_type not StrategyType instance")

        if not isinstance(self.trading_strategy_cycle, CycleDuration):
            raise StrategyModuleNotValid(f"trading_strategy_cycle not CycleDuration instance, got {self.trading_strategy_cycle}")

        if self.trade_routing is None:
            raise StrategyModuleNotValid(f"trade_routing missing on the strategy")

        if not isinstance(self.trade_routing, TradeRouting):
            raise StrategyModuleNotValid(f"trade_routing not TradeRouting instance, got {self.trade_routing}")

        if not isinstance(self.decide_trades, Callable):
            raise StrategyModuleNotValid(f"decide_trades function missing/invalid")

        if not isinstance(self.create_trading_universe, Callable):
            raise StrategyModuleNotValid(f"create_trading_universe function missing/invalid")

        if self.trade_routing is None:
            raise StrategyModuleNotValid(f"trade_routing missing on the strategy")

        if self.chain_id:
            assert isinstance(self.chain_id, ChainId), f"Strategy module chain_in varaible expected ChainId instance, got {self.chain_id}"

        if self.backtest_start:
            assert isinstance(self.backtest_start, datetime.datetime), f"Strategy module backtest_start variable, expected datetime.datetime instance, got {self.backtest_start}"

        if self.backtest_end:
            assert isinstance(self.backtest_end, datetime.datetime), f"Strategy module backtest_start variable, expected datetime.datetime instance, got {self.backtest_end}"

        if self.initial_cash:
            assert type(self.initial_cash) in (int, float), f"Strategy module initial_cash variable, expected float instance, got {self.initial_cash.__class__}"

        if self.name:
            assert type(self.name) == str

        if self.short_description:
            assert type(self.short_description) == str

        if self.long_description:
            assert type(self.long_description) == str

        if self.tags:
            assert type(self.tags) == set, "tags must a Python set in a strategy module"
            for t in self.tags:
                assert isinstance(t, StrategyTag), f"Expected StrategyTag instance, got {type(t)}: {t}"

        if self.sort_priority:
            assert type(self.sort_priority) in (int, float), f"sort_priority not a number: {self.sort_priority}"

        if self.icon:
            result = urlparse(self.icon)
            assert all([result.scheme, result.netloc]), f"Bad icon URL: {self.icon}"

        if self.is_version_greater_or_equal_than(0, 5, 0):
            assert self.create_indicators is not None, "create_indicators() function missing"
            assert callable(self.create_indicators), "create_indicators() is not a function"

    def validate_backtest(self):
        """Validate that the module is backtest runnable."""
        self.validate()
        assert self.backtest_start is not None, f"BACKTEST_START variable is not set in the strategy module {self.path}"
        assert self.backtest_end is not None, f"BACKTEST_END variable is not set in the strategy module {self.path}"
        assert self.initial_cash is not None, f"INITIAL_CASH variable is not set in the strategy module {self.path}"

    def get_universe_options(self, mode: ExecutionMode | None = None) -> UniverseOptions:
        """What backtest range or live trading history period this strategy defaults to."""

        # Choose by our execution mode
        if mode:
            if mode.is_backtesting():
                return UniverseOptions(start_at=self.backtest_start, end_at=self.backtest_end)
            elif mode.is_live_trading():
                return UniverseOptions(history_period=self.get_live_trading_history_period())
            else:
                raise NotImplementedError(f"get_universe_options() confused: {mode}")

        # TODO: This really does not work, as we can have either range or live trading
        return UniverseOptions(start_at=self.backtest_start, end_at=self.backtest_end, history_period=self.get_live_trading_history_period())

    def get_default_chain_id(self) -> ChainId:
        """Get the primary chain id for this strategy module."""

        # new way
        if self.parameters:
            assert "chain_id" in self.parameters, "Parameters.chain_id missing"
            return self.parameters["chain_id"]

        return self.chain_id

    def get_live_trading_history_period(self) -> datetime.timedelta | None:
        """Get the required history timespan we need to load for each live trading cycle.

        See :py:attr:`tradeexecutor.strategy.parameters.StrategyParameters.required_history_period`.

        :return:
            `None` if not defined.

            Legacy strategy modules do not define this.
        """

        if self.parameters:
            val = self.parameters.get("required_history_period")
            assert isinstance(val, (datetime.timedelta, NoneType)), f"Expected datetime, got {type(val)}: {val}"
            return val

        return None




def parse_strategy_module(
        path,
        python_module_exports: dict,
        source_code: Optional[str]=None) -> StrategyModuleInformation:
    """Parse a loaded .py module that describes a trading strategy.

    :param python_module_exports:
        Python module

    """

    assert isinstance(path, Path)

    # Extract potential module variables and functions across all strategy module versions
    return StrategyModuleInformation(
        path,
        source_code,
        trading_strategy_engine_version=python_module_exports.get("trading_strategy_engine_version"),
        trading_strategy_type=python_module_exports.get("trading_strategy_type", StrategyType.managed_positions),
        trading_strategy_cycle=python_module_exports.get("trading_strategy_cycle"),
        trade_routing=python_module_exports.get("trade_routing", TradeRouting.default),
        reserve_currency=python_module_exports.get("reserve_currency"),
        decide_trades=python_module_exports.get("decide_trades"),
        create_trading_universe=python_module_exports.get("create_trading_universe"),
        chain_id=python_module_exports.get("chain_id"),
        backtest_start=_ensure_dt(python_module_exports.get("backtest_start")),
        backtest_end=_ensure_dt(python_module_exports.get("backtest_end")),
        initial_cash=python_module_exports.get("initial_cash"),
        name=python_module_exports.get("name"),
        short_description=python_module_exports.get("short_description"),
        long_description=python_module_exports.get("long_description"),
        tags=python_module_exports.get("tags"),
        sort_priority=python_module_exports.get("sort_priority"),
        create_indicators=python_module_exports.get("create_indicators"),
        parameters=python_module_exports.get("parameters"),
        management_fee=python_module_exports.get("management_fee"),
        trading_strategy_protocol_fee=python_module_exports.get("trading_strategy_protocol_fee"),
        strategy_developer_fee=python_module_exports.get("strategy_developer_fee"),
<<<<<<< HEAD
=======
        enzyme_protocol_fee=python_module_exports.get("enzyme_protocol_fee"),
>>>>>>> 4d331f14
    )


def read_strategy_module(path: Path) -> Union[StrategyModuleInformation, StrategyFactory]:
    """Loads a strategy module and returns its factor function.

    Reads .py file, checks it is a valid strategy module
    and then returns :py:class`StrategyModuleInformation` describing
    the strategy.

    :return:
        StrategyModuleInformation instance. For legacy strategies
        (used for unit test coverage only), we return a factory.

    """
    logger.info("Reading strategy %s", path)

    assert isinstance(path, Path)

    strategy_exports = runpy.run_path(path.as_posix())

    with open(path.as_posix(), "rt") as inp:
        source_code = inp.read()

    # For user convenience, make everything case-insentitive,
    # assume lowercase from no on
    strategy_exports = {k.lower(): v for k, v in strategy_exports.items()}

    version = strategy_exports.get("trading_strategy_engine_version")

    if version is None:
        # Legacy path.
        # Legacy strategy modules lack version information.
        # TODO: Remove when all unit tests have been migrated to new strategy files.
        strategy_runner = strategy_exports.get("strategy_factory")
        if strategy_runner is None:
            raise StrategyModuleNotValid(f"{path} Python module does not declare trading_strategy_engine_version or strategy_factory variables")

        return strategy_runner

    logger.info("Strategy module %s, engine version %s", path, version)

    try:
        mod_info = parse_strategy_module(path, strategy_exports, source_code)
        mod_info.validate()
    except Exception as e:
        raise RuntimeError(f"Error reading strategy module: {path.resolve()}: {e}") from e

    return mod_info


def _ensure_dt(v: datetime.datetime | pd.Timestamp | None) -> datetime.datetime | None:
    """Allow pd.Timestamp in a file but use datetime internally"""
    if isinstance(v, pd.Timestamp):
        return v.to_pydatetime()
    return v<|MERGE_RESOLUTION|>--- conflicted
+++ resolved
@@ -3,6 +3,7 @@
 import inspect
 import logging
 import runpy
+from dataclasses import dataclass, field
 from dataclasses import dataclass, field
 from pathlib import Path
 from types import NoneType
@@ -455,10 +456,6 @@
     management_fee: Optional[str] = None
     trading_strategy_protocol_fee: Optional[str] = None
     strategy_developer_fee: Optional[str] = None
-<<<<<<< HEAD
-=======
-    enzyme_protocol_fee: Optional[str] = None
->>>>>>> 4d331f14
 
     def __repr__(self):
         return f"<StrategyModuleInformation {self.path}>"
@@ -658,10 +655,6 @@
         management_fee=python_module_exports.get("management_fee"),
         trading_strategy_protocol_fee=python_module_exports.get("trading_strategy_protocol_fee"),
         strategy_developer_fee=python_module_exports.get("strategy_developer_fee"),
-<<<<<<< HEAD
-=======
-        enzyme_protocol_fee=python_module_exports.get("enzyme_protocol_fee"),
->>>>>>> 4d331f14
     )
 
 
