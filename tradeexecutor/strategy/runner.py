--- conflicted
+++ resolved
@@ -186,11 +186,8 @@
             # Credit supply pairs do not have pricing ATM
             if t.pair.is_spot():
                 if t.is_buy():
-                    t.post_execution_price_structure = get_pricing_model_for_pair(t.pair, pricing_models).get_buy_price(ts, t.pair, t.planned_reserve)
+                    t.post_execution_price_structure = pricing_model.get_buy_price(ts, t.pair, t.planned_reserve)
                 else:
-<<<<<<< HEAD
-                    t.post_execution_price_structure = get_pricing_model_for_pair(t.pair, pricing_models).get_sell_price(ts, t.pair, -t.planned_quantity)
-=======
                     t.post_execution_price_structure = pricing_model.get_sell_price(ts, t.pair, -t.planned_quantity)
             elif t.pair.is_leverage() and t.is_short():
                 spot_pair = t.pair.underlying_spot_pair
@@ -198,7 +195,6 @@
                     t.post_execution_price_structure = pricing_model.get_buy_price(ts, spot_pair, t.planned_collateral_consumption)
                 else:
                     t.post_execution_price_structure = pricing_model.get_sell_price(ts, spot_pair, t.planned_quantity)
->>>>>>> 5b338964
 
     def on_clock(self,
                  clock: datetime.datetime,
@@ -507,15 +503,11 @@
 
             # Assing a new value for every existing position
             with self.timed_task_context_manager("revalue_portfolio"):
-<<<<<<< HEAD
                 if not self.generic_routing_data:
-                    self.revalue_portfolio(strategy_cycle_timestamp, state, valuation_model)
+                    self.revalue_state(strategy_cycle_timestamp, state, valuation_model)
                 else:
                     valuation_models = [item["valuation_model"] for item in generic_execution_data]
                     state.portfolio.revalue_positions_generic(strategy_cycle_timestamp, valuation_models)
-=======
-                self.revalue_state(strategy_cycle_timestamp, state, valuation_model)
->>>>>>> 5b338964
 
             # Log output
             if self.is_progress_report_needed():
