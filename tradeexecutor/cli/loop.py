--- conflicted
+++ resolved
@@ -577,15 +577,9 @@
                 logger.info("Updating position valuations")
                 self.runner.revalue_portfolio(clock, state, valuation_method)
 
-<<<<<<< HEAD
         else:
             valuation_models = [item["valuation_model"] for item in self.runner.generic_execution_data]
             state.portfolio.revalue_positions_generic(clock, valuation_models)
-=======
-        with self.timed_task_context_manager("revalue_portfolio_statistics"):
-            logger.info("Updating position valuations")
-            self.runner.revalue_state(clock, state, valuation_method)
->>>>>>> 5b338964
 
         with self.timed_task_context_manager("update_statistics"):
             logger.info("Updating position statistics after revaluation")
