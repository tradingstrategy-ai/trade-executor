"""Analyze the trade performance of algorithm.

Calculate success/fail rate of trades and plot success distribution.

Example analysis include:

- Table: Summary of all trades

- Graph: Trade won/lost distribution

- Timeline: Analysis of each individual trades made

.. note ::

    A lot of this code has been lifted off from trading-strategy package
    where it had to deal with different trading frameworks.
    It could be simplified greatly now.

"""

import datetime
import warnings
import enum
import logging
from dataclasses import dataclass, field
from typing import List, Dict, Iterable, Optional, Tuple, Callable, Set

import numpy as np
import pandas as pd
from IPython.core.display_functions import display
from IPython.display import HTML
from dataclasses_json import dataclass_json, config
from statistics import median

from tradeexecutor.state.position import TradingPosition
from tradeexecutor.state.portfolio import Portfolio
from tradeexecutor.state.trade import TradeExecution, TradeType
from tradeexecutor.state.types import USDollarPrice, Percent
from tradeexecutor.utils.format import calculate_percentage
from tradeexecutor.utils.timestamp import json_encode_timedelta, json_decode_timedelta
from tradeexecutor.utils.summarydataframe import format_value as format_value_for_summary_table

from tradingstrategy.timebucket import TimeBucket
from tradingstrategy.exchange import Exchange
from tradingstrategy.pair import PandasPairUniverse
from tradingstrategy.types import PrimaryKey, USDollarAmount
from tradingstrategy.utils.format import format_value, format_price, format_duration_days_hours_mins, \
    format_percent_2_decimals
from tradingstrategy.utils.jupyter import make_clickable
from tradeexecutor.utils.summarydataframe import as_dollar, as_integer, create_summary_table, as_percent, as_duration, as_bars, as_decimal

try:

    with warnings.catch_warnings():  #  DeprecationWarning: Importing display from IPython.core.display is deprecated since IPython 7.14, please import from IPython display
        warnings.simplefilter(action='ignore', category=FutureWarning)  # yfinance: The default dtype for empty Series will be 'object' instead of 'float64' in a future version. Specify a dtype explicitly to silence this warning.
        import quantstats as qs

    HAS_QUANTSTATS = True
except Exception:
    HAS_QUANTSTATS = False

logger = logging.getLogger(__name__)


@dataclass_json
@dataclass(slots=True)
class TradeSummary:
    """Some generic statistics over all the trades

    .. warning:: 
        Be very careful when editing or removing existing fields here as this can intefere with legacy data testing

    TDOO: Cleam this up
    """
    won: int
    lost: int
    zero_loss: int
    stop_losses: int
    undecided: int
    delta_neutral: int
    realised_profit: USDollarAmount

    #: Value at the open positinos at the end
    open_value: USDollarAmount

    #: Cash at hand at the end
    uninvested_cash: USDollarAmount

    initial_cash: USDollarAmount
    extra_return: USDollarAmount
    duration: Optional[datetime.timedelta] = field(metadata=config(
        encoder=json_encode_timedelta,
        decoder=json_decode_timedelta,
    ))

    average_winning_trade_profit_pc: Optional[float]  # position
    average_losing_trade_loss_pc: Optional[float]
    average_delta_neutral_profit_pc: Optional[float]

    biggest_winning_trade_pc: Optional[float]
    biggest_losing_trade_pc: Optional[float]
    biggest_delta_neutral_pc: Optional[float]

    average_duration_of_winning_trades: datetime.timedelta = field(metadata=config(
        encoder=json_encode_timedelta,
        decoder=json_decode_timedelta,
    ))  # position
    average_duration_of_losing_trades: datetime.timedelta = field(metadata=config(
        encoder=json_encode_timedelta,
        decoder=json_decode_timedelta,
    ))  # position
    time_bucket: Optional[TimeBucket] = None

    # these stats calculate in post-init, so init=False
    total_positions: int = field(init=False)
    win_percent: float = field(init=False)
    lost_percent: float = field(init=False)
    delta_neutral_percent: float = field(init=False)
    return_percent: float = field(init=False)
    annualised_return_percent: float = field(init=False)
    all_stop_loss_percent: float = field(init=False)
    # (total stop losses)/(lost positions)
    # can be > 1 if there are more stop losses than lost positions
    # TODO this is a confusing metric, more intuitive is (losing stop losses)/(total_stop_losses)
    # and (winning stop losses)/(total_stop_losses)
    lost_stop_loss_percent: float = field(init=False)

    all_take_profit_percent: float = field(init=False)
    # (take profits)/(won positions)
    # can be > 1 if there are more take profits than won positions
    # same confusion as lost_stop_loss_percent
    # TODO add (winning take profits)/(total_take_profits)
    # and (losing take profits)/(total_take_profits)
    won_take_profit_percent: float = field(init=False)

    average_net_profit: USDollarAmount = field(init=False)
    end_value: USDollarAmount = field(init=False)

    total_trades: Optional[int] = None
    average_trade: Optional[float] = None  # position
    median_trade: Optional[float] = None  # position
    max_pos_cons: Optional[int] = None
    max_neg_cons: Optional[int] = None
    max_pullback: Optional[float] = None
    max_loss_risk: Optional[float] = None
    max_realised_loss: Optional[float] = None
    avg_realised_risk: Optional[Percent] = None

    take_profits: int = field(default=0)

    trade_volume: USDollarAmount = field(default=0.0)

    lp_fees_paid: Optional[USDollarPrice] = 0
    lp_fees_average_pc: Optional[USDollarPrice] = 0

    #: advanced users can use this property instead of the
    #: provided quantstats helper methods
    daily_returns: Optional[pd.Series] = None
    compounding_returns: Optional[pd.Series] = None

    winning_stop_losses: Optional[int] = 0
    losing_stop_losses: Optional[int] = 0

    winning_take_profits: Optional[int] = 0
    losing_take_profits: Optional[int] = 0

    winning_stop_losses_percent: Optional[float] = field(init=False)
    losing_stop_losses_percent: Optional[float] = field(init=False)

    winning_take_profits_percent: Optional[float] = field(init=False)
    losing_take_profits_percent: Optional[float] = field(init=False)

    median_win: Optional[float] = None
    median_loss: Optional[float] = None
    median_delta_neutral: Optional[float] = None

    sharpe_ratio: Optional[float] = None
    sortino_ratio: Optional[float] = None
    profit_factor: Optional[float] = None
    max_drawdown: Optional[float] = None
    max_runup: Optional[float] = None

    average_duration_of_delta_neutral_positions: Optional[datetime.timedelta] = None
    average_duration_of_zero_loss_trades: Optional[datetime.timedelta] = None
    average_duration_of_all_trades: Optional[datetime.timedelta] = None

    #: Profit in open positions at the end
    unrealised_profit: Optional[USDollarAmount] = None

    average_interest_paid_usd: Optional[USDollarPrice] = None
    total_interest_paid_usd: Optional[USDollarPrice] = None
    median_interest_paid_usd: Optional[USDollarPrice] = None
    max_interest_paid_usd: Optional[USDollarPrice] = None
    min_interest_paid_usd: Optional[USDollarPrice] = None

    average_duration_between_position_openings: Optional[datetime.timedelta] = None
    average_position_frequency: Optional[datetime.timedelta] = None

    # Backwards compatiblity only.
    #
    # TODO: Remove these in ~3 months.
    #
    average_duration_between_positions: int = 0
    average_duration_between_postions: int = 0

    # Time in market
    # Doesn't include any open positions
    time_in_market: Optional[datetime.timedelta] = None

    def __post_init__(self):
        self.total_positions = self.won + self.lost + self.zero_loss + self.delta_neutral
        self.win_percent = calculate_percentage(self.won, self.total_positions)
        self.lost_percent = calculate_percentage(self.lost, self.total_positions)
        self.delta_neutral_percent = calculate_percentage(self.delta_neutral, self.total_positions)
        self.all_stop_loss_percent = calculate_percentage(self.stop_losses, self.total_positions)
        self.all_take_profit_percent = calculate_percentage(self.take_profits, self.total_positions)
        self.lost_stop_loss_percent = calculate_percentage(self.stop_losses, self.lost)
        self.won_take_profit_percent = calculate_percentage(self.take_profits, self.won)
        self.average_net_profit = calculate_percentage(self.realised_profit, self.total_positions)
        self.end_value = self.open_value + self.uninvested_cash
        initial_cash = self.initial_cash or 0
        self.return_percent = calculate_percentage(self.end_value - initial_cash, initial_cash)
        self.winning_stop_losses_percent = calculate_percentage(self.winning_stop_losses, self.stop_losses)
        self.losing_stop_losses_percent = calculate_percentage(self.losing_stop_losses, self.stop_losses)

        self.winning_take_profits_percent = calculate_percentage(self.winning_take_profits, self.take_profits)
        self.losing_take_profits_percent = calculate_percentage(self.losing_take_profits, self.take_profits)

        if self.duration is not None:
            days_as_decimal = self.duration.total_seconds() / (60 * 60 * 24)
            self.average_position_frequency = self.total_positions / days_as_decimal if days_as_decimal else 0
            self.annualised_return_percent = calculate_annualised_return(self.return_percent, self.duration)
        else:
            self.average_position_frequency = 0
            self.annualised_return_percent = 0

    def get_trading_core_metrics(self) -> Dict[str, str]:
        """Get metrics displayed on a equity curve benchmark tooltip.

        See :py:func:``tradeexecutor.analysis.grid_search._get_hover_template`.

        :return:
            Preformatted dictionary
        """
        return {
            "Positions taken": str(self.total_positions),
            "Trades taken": str(self.total_trades),
            "Positions won": str(as_percent(self.win_percent)),
            "Return all time": str(as_percent(self.return_percent)),
            "Return annualised": str(as_percent(self.annualised_return_percent)),
            "Median win": str(as_percent(self.median_win)),
            "Most consequence wins": str(self.max_pos_cons),
            "Most consequence losses": str(self.max_neg_cons),
        }

    def to_dataframe(self, format_headings=True) -> pd.DataFrame:
        """Creates a human-readable Pandas dataframe summary table from the object."""

        human_data = {
            "Trading period length": as_duration(self.duration),
            "Return %": as_percent(self.return_percent),
            "Annualised return %": as_percent(self.annualised_return_percent),
            "Cash at start": as_dollar(self.initial_cash),
            "Value at end": as_dollar(self.end_value),
            "Time in market": as_percent(self.time_in_market),
            "Trade volume": as_dollar(self.trade_volume),
            "Position win percent": as_percent(self.win_percent),
            "Total positions": as_integer(self.total_positions),
            "Won positions": as_integer(self.won),
            "Lost positions": as_integer(self.lost),
            "Stop losses triggered": as_integer(self.stop_losses),
            "Stop loss % of all": as_percent(self.all_stop_loss_percent),
            # "Stop loss % of lost": as_percent(self.lost_stop_loss_percent),  # confusing metric
            "Winning stop losses": as_integer(self.winning_stop_losses),
            "Winning stop losses percent": as_percent(self.winning_stop_losses_percent),
            "Losing stop losses": as_integer(self.losing_stop_losses),
            "Losing stop losses percent": as_percent(self.losing_stop_losses_percent),
            "Take profits triggered": as_integer(self.take_profits),
            "Take profit % of all": as_percent(self.all_take_profit_percent),
            "Take profit % of won": as_percent(self.won_take_profit_percent),
            "Zero profit positions": as_integer(self.zero_loss),
            "Positions open at the end": as_integer(self.undecided),
            "Realised profit and loss": as_dollar(self.realised_profit),
            "Unrealised profit and loss": as_dollar(self.unrealised_profit),
            "Portfolio unrealised value": as_dollar(self.open_value),
            "Extra returns on lending pool interest": as_dollar(self.extra_return),
            "Cash left at the end": as_dollar(self.uninvested_cash),
            "Average winning position profit %": as_percent(self.average_winning_trade_profit_pc),
            "Average losing position loss %": as_percent(self.average_losing_trade_loss_pc),
            "Biggest winning position %": as_percent(self.biggest_winning_trade_pc),
            "Biggest losing position %": as_percent(self.biggest_losing_trade_pc),
            "Average duration of winning positions": self.format_duration(self.average_duration_of_winning_trades),
            "Average duration of losing positions": self.format_duration(self.average_duration_of_losing_trades),
        }

        if self.time_bucket:
            human_data.update({
                "Average bars of winning positions": self.format_bars(self.average_duration_of_winning_trades),
                "Average bars of losing positions": self.format_bars(self.average_duration_of_losing_trades),
            })

        human_data.update({
            "Average duration between position openings": self.format_duration(self.average_duration_between_position_openings),
            "Average positions per day": as_decimal(self.average_position_frequency),
            "Average interest paid": as_dollar(self.average_interest_paid_usd),
            "Median interest paid": as_dollar(self.median_interest_paid_usd),
            "Total interest paid": as_dollar(self.total_interest_paid_usd),
            "LP fees paid": as_dollar(self.lp_fees_paid),
            "LP fees paid % of volume": as_percent(self.lp_fees_average_pc),
        })

        def add_prop(value, key: str, formatter: Callable):
            human_data[key] = (
                formatter(value)
                if value is not None
                else formatter(0)
            )

        add_prop(self.average_trade, 'Average position', as_percent)
        add_prop(self.median_trade, 'Median position', as_percent)
        add_prop(self.max_pos_cons, 'Most consecutive wins', as_integer)
        add_prop(self.max_neg_cons, 'Most consecutive losses', as_integer)
        add_prop(self.max_realised_loss, 'Biggest realised risk', as_percent)
        add_prop(self.avg_realised_risk, 'Avg realised risk', as_percent)
        add_prop(self.max_pullback, 'Max pullback of total capital', as_percent)
        add_prop(self.max_loss_risk, 'Max loss risk at opening of position', as_percent)

        if self.daily_returns is not None:
            add_prop(self.max_drawdown, "Max drawdown", as_percent)

        df = create_summary_table(human_data)

        if format_headings:
            return self.format_summary_dataframe(df)

        return df

    @staticmethod
    def help_links() -> dict[str, str]:
        return {
            "Trading period length": None,
            "Return %": "https://tradingstrategy.ai/glossary/aggregate-return",
            "Annualised return %": None,
            "Cash at start": None,
            "Value at end": None,
            "Time in market": None,
            "Trade volume": "https://tradingstrategy.ai/glossary/volume",
            "Position win percent": "https://tradingstrategy.ai/glossary/position",
            "Total positions": "https://tradingstrategy.ai/glossary/position",
            "Won positions": "https://tradingstrategy.ai/glossary/position",
            "Lost positions": "https://tradingstrategy.ai/glossary/position",
            "Stop losses triggered": "https://tradingstrategy.ai/glossary/stop-loss",
            "Stop loss % of all": "https://tradingstrategy.ai/glossary/stop-loss",
            "Stop loss % of lost": "https://tradingstrategy.ai/glossary/stop-loss",
            "Winning stop losses": "https://tradingstrategy.ai/glossary/stop-loss",
            "Winning stop losses percent": "https://tradingstrategy.ai/glossary/stop-loss",
            "Losing stop losses": "https://tradingstrategy.ai/glossary/stop-loss",
            "Losing stop losses percent": "https://tradingstrategy.ai/glossary/stop-loss",
            "Take profits triggered": "https://tradingstrategy.ai/glossary/take-profit",
            "Take profit % of all": "https://tradingstrategy.ai/glossary/take-profit",
            "Take profit % of won": "https://tradingstrategy.ai/glossary/take-profit",
            "Zero profit positions": "https://tradingstrategy.ai/glossary/position",
            "Positions open at the end": "https://tradingstrategy.ai/glossary/open-position",
            "Realised profit and loss": "https://tradingstrategy.ai/glossary/realised-profit-and-loss",
            "Unrealised profit and loss": "https://tradingstrategy.ai/glossary/unrealised-profit-and-loss",
            "Portfolio unrealised value": "https://tradingstrategy.ai/glossary/unrealised-profit-and-loss",
            "Extra returns on lending pool interest": "https://tradingstrategy.ai/glossary/lending-pool",
            "Cash left at the end": None,
            "Average winning position profit %": None,
            "Average losing position loss %": None,
            "Biggest winning position %": None,
            "Biggest losing position %": None,
            "Average duration of winning positions": None,
            "Average duration of losing positions": None,
            "Average duration between position openings": None,
            "Average positions per day": None,
            "Average interest paid": None,
            "Median interest paid": None,
            "Total interest paid": None, 
            "Average bars of winning positions": None,
            "Average bars of losing positions": None,
            "LP fees paid": "https://tradingstrategy.ai/glossary/liquidity-provider",
            "LP fees paid % of volume": "https://tradingstrategy.ai/glossary/liquidity-provider",
            "Average position": "https://tradingstrategy.ai/glossary/mean",
            "Median position": "https://tradingstrategy.ai/glossary/median",
            "Most consecutive wins": None,
            "Most consecutive losses": None,
            "Biggest realised risk": "https://tradingstrategy.ai/glossary/realised-risk",
            "Avg realised risk": "https://tradingstrategy.ai/glossary/realised-risk",
            "Max pullback of total capital": "https://tradingstrategy.ai/glossary/maximum-pullback",
            "Max loss risk at opening of position": None,
            "Max drawdown": "https://tradingstrategy.ai/glossary/maximum-drawdown",
        }

    @staticmethod
    def format_summary_dataframe(df: pd.DataFrame) -> pd.DataFrame:
        """Format the summary dataframe for display in Jupyter notebook with clickable links.
        
        :param df:
            The dataframe to format.

        :return:
            Formatted dataframe with clickable links.
        """
        help_links = TradeSummary.help_links()
        links = []
        for h in df.index:
            links.append(help_links.get(h, None))

        df.index = [make_clickable(h, url) if url else h for h, url in zip(df.index, links)]

        return HTML(df.to_html(escape=False))

    def display(self):
        """Create human readable summary tables and display them in IPython notebook."""

        assert self.daily_returns is not None, "No daily returns data available. Remember to add state argument to calculate_summary_statistics() i.e. summary.calculate_summary_statistics(time_bucket, state). \n Otherwise you can display the old summary table with display(summary.to_dataframe())"

        assert self.time_bucket is not None, "Please provide time bucket argument to calculate_summary_statistics() i.e. summary.calculate_summary_statistics(time_bucket, state). \n Otherwise you can display the old summary table with display(summary.to_dataframe())"

        data1 = {
            "Annualised return %": as_percent(self.annualised_return_percent),
            "Lifetime return %": as_percent(self.return_percent),
            "Realised PnL": as_dollar(self.realised_profit),
            "Unrealised PnL": as_dollar(self.unrealised_profit) if self.unrealised_profit else as_dollar(0),
            'Trade period': as_duration(self.duration),
        }

        df1 = create_summary_table(data1, "", "Returns")

        data2 = {
            "Total assets": as_dollar(self.end_value),
            "Cash left": as_dollar(self.uninvested_cash),
            "Open position value": as_dollar(self.open_value),
            "Open positions": as_integer(self.undecided),
        }

        df2 = create_summary_table(data2, "", "Holdings")

        data3 = {
            'Number of positions': [
                as_integer(self.won),
                as_integer(self.lost),
                as_integer(self.delta_neutral),
                as_integer(self.total_positions)
            ],
            '% of total': [
                as_percent(self.win_percent),
                as_percent(self.lost_percent),
                as_percent(self.delta_neutral_percent),
                as_percent((self.won + self.lost + self.delta_neutral) / self.total_positions) if self.total_positions else as_percent(0)
            ],
            'Average PnL %': [
                as_percent(self.average_winning_trade_profit_pc),
                as_percent(self.average_losing_trade_loss_pc),
                as_percent(self.average_delta_neutral_profit_pc),
                as_percent(self.average_trade)
            ],
            'Median PnL %': [
                as_percent(self.median_win),
                as_percent(self.median_loss),
                as_percent(self.median_delta_neutral),
                as_percent(self.median_trade)],
            'Biggest PnL %': [
                as_percent(self.biggest_winning_trade_pc),
                as_percent(self.biggest_losing_trade_pc),
                as_percent(self.biggest_delta_neutral_pc),
                as_percent(None)
            ],
            'Average duration': [
                self.format_duration(self.average_duration_of_winning_trades),
                self.format_duration(self.average_duration_of_losing_trades),
                self.format_duration(self.average_duration_of_delta_neutral_positions),
                self.format_duration(self.average_duration_of_all_trades)
            ],
            'Max consecutive streak': [
                as_integer(self.max_pos_cons),
                as_integer(self.max_neg_cons),
                as_integer(1),
                as_percent(None)
            ],
            'Max runup / drawdown': [
                as_percent(self.max_runup),
                as_percent(self.max_drawdown),
                as_percent(None),
                as_percent(None)
            ],
        }

        df3 = create_summary_table(data3, ["Winning", "Losing", "Delta Neutral", "Total"], "Closed Positions")

        data4 = {
            'Triggered exits': [
                as_integer(self.stop_losses),
                as_integer(self.take_profits)
            ],
            'Percent winning': [
                as_percent(self.winning_stop_losses_percent),
                as_percent(self.winning_take_profits_percent)
            ],
            'Percent losing': [
                as_percent(self.losing_stop_losses_percent),
                as_percent(self.losing_take_profits_percent)
            ],
            'Percent of total': [
                as_percent(self.all_stop_loss_percent),
                as_percent(self.all_take_profit_percent)
            ],
        }

        df4 = create_summary_table(data4, ["Stop losses", "Take profits"], "Position Exits")

        data5 = {
            'Biggest realised risk': as_percent(self.max_loss_risk),
            'Average realised risk': as_percent(self.avg_realised_risk),
            'Max pullback of capital': as_percent(self.max_pullback),
            'Sharpe Ratio': as_decimal(self.sharpe_ratio),
            'Sortino Ratio': as_decimal(self.sortino_ratio),
            'Profit Factor': as_decimal(self.profit_factor),
        }

        df5 = create_summary_table(data5, "", "Risk Analysis")

        data6 = {
            'Average interest paid': as_dollar(self.average_interest_paid_usd),
            'Median interest paid': as_dollar(self.median_interest_paid_usd),
            'Max interest paid': as_dollar(self.max_interest_paid_usd),
            'Min interest paid': as_dollar(self.min_interest_paid_usd),
            'Total interest paid': as_dollar(self.total_interest_paid_usd),
        }

        df6 = create_summary_table(data6, "", "Interest Paid")

        display(self.single_column_dfs(df1, df2, df3, df4, df5, df6))

    def format_duration(self, duration_timedelta):
        if not duration_timedelta:
            return as_duration(datetime.timedelta(0))

        return as_duration(duration_timedelta)

    def format_bars(self, duration_timedelta):
        if not duration_timedelta:
            return as_bars(0)

        if self.time_bucket is not None:
            return as_bars(duration_timedelta / self.time_bucket.to_timedelta())
        else:
            raise ValueError("Time bucket not specified")

    @staticmethod
    def single_column_dfs(*dfs):
        html = '<div style="display:flex; flex-direction:column">'
        for df in dfs:
            html += '<div style="margin-bottom: 2em">'
            html += df.to_html()
            html += '</div>'
        html += '</div>'
        return HTML(html)


@dataclass
class TradeAnalysis:
    """Analysis of trades in a portfolio."""

    #: The portfolio we analysed
    portfolio: Portfolio

    #: All taken positions sorted by the position id, or when they were opened
    filtered_sorted_positions: list[TradingPosition] = field(init=False)

    #: Decision cycle frequency is needed to calculate some performance metrics like sharpe, etc.
    #:
    #: If not given assume daily for the legacy compatibilty
    decision_cycle_frequency: pd.DateOffset = field(default_factory=pd.offsets.Day)

    def get_first_opened_at(self) -> Optional[pd.Timestamp]:
        """Get the opened_at timestamp of the first position in the portfolio."""
        return min(
            position.opened_at for id, position in self.get_all_positions()
        )

    def get_last_closed_at(self) -> Optional[pd.Timestamp]:
        """Get the closed_at timestamp of the last position in the portfolio."""

        return max(
            position.closed_at for id, position in self.get_all_positions()
        )

    def get_all_positions(self) -> Iterable[Tuple[PrimaryKey, TradingPosition]]:
        """Return open and closed positions over all traded assets.
        
        Positions are sorted by position_id."""

        for position in self.portfolio.get_all_positions():
            # pair_id, position
            yield position.pair.internal_id, position

    def get_open_positions(self) -> Iterable[Tuple[PrimaryKey, TradingPosition]]:
        """Return open positions over all traded assets.
        
        Positions are sorted by position_id."""

        for id, position in self.get_all_positions():
            if position.is_open():
                # pair_id, position
                yield position.pair.internal_id, position

    def get_short_positions(self) -> Iterable[Tuple[PrimaryKey, TradingPosition]]:
        """Return short positions over all traded assets.
        
        Positions are sorted by position_id."""

        for id, position in self.get_all_positions():
            if position.is_short():
                # pair_id, position
                yield position.pair.internal_id, position

    def get_long_positions(self) -> Iterable[Tuple[PrimaryKey, TradingPosition]]:
        """Return long positions over all traded assets.
        
        Positions are sorted by position_id."""

        for id, position in self.get_all_positions():
            if position.is_long():
                # pair_id, position
                yield position.pair.internal_id, position

    def calculate_summary_statistics(
            self,
            time_bucket: Optional[TimeBucket] = None,
            state=None,
    ) -> TradeSummary:
        """Calculate some statistics how our trades went. This is just for overall statistics. For an analysis by overall, long, and short trades, use :py:meth:`calculate_all_summary_stats_by_side`

        :param time_bucket:
            Optional, used to display average duration as 'number of bars' instead of 'number of days'.

        :param state:
            Optional, should be specified if user would like to see advanced statistics
        
        :return:
            TradeSummary instance
        """
        
        if state is not None:
            # for advanced statistics
            # import here to avoid circular import error
            from tradeexecutor.visual.equity_curve import calculate_daily_returns, calculate_returns, calculate_equity_curve, calculate_compounding_realised_trading_profitability
            from tradeexecutor.statistics.key_metric import calculate_sharpe, calculate_sortino, calculate_profit_factor, calculate_max_drawdown, calculate_max_runup

            daily_returns = calculate_daily_returns(state, freq="D")
            equity_curve = calculate_equity_curve(state)
            original_returns = calculate_returns(equity_curve)
            compounding_returns = calculate_compounding_realised_trading_profitability(state)

            sharpe_ratio = calculate_sharpe(daily_returns)
            sortino_ratio = calculate_sortino(daily_returns)

            # these stats not annualised, so better to calculate it on the original returns
            profit_factor = calculate_profit_factor(original_returns)
            max_drawdown = calculate_max_drawdown(original_returns)
            max_runup = calculate_max_runup(original_returns)
        else:
            daily_returns = None
            compounding_returns = None
            sharpe_ratio = None
            sortino_ratio = None
            profit_factor = None
            max_drawdown = None
            max_runup = None
        
        trade_summary = self.calculate_summary_statistics_for_positions(time_bucket, state, self.get_all_positions())
        
        trade_summary.daily_returns = daily_returns
        trade_summary.compounding_returns = compounding_returns
        trade_summary.sharpe_ratio = sharpe_ratio
        trade_summary.sortino_ratio = sortino_ratio
        trade_summary.profit_factor = profit_factor
        trade_summary.max_drawdown = max_drawdown
        trade_summary.max_runup = max_runup
        
        return trade_summary

    def calculate_short_summary_statistics(
            self,
            time_bucket,
            state,
    ) -> TradeSummary:
        """Calculate some statistics how our short trades went.

        :param time_bucket:
            Optional, used to display average duration as 'number of bars' instead of 'number of days'.

        :param state:
            Optional, should be specified if user would like to see advanced statistics
        
        :return:
            TradeSummary instance
        """
        compounding_returns = None
        if state is not None:
            # import here to avoid circular import error
            from tradeexecutor.visual.equity_curve import calculate_short_compounding_realised_trading_profitability
            compounding_returns = calculate_short_compounding_realised_trading_profitability(state)
        
        short_summary = self.calculate_summary_statistics_for_positions(time_bucket, state, self.get_short_positions())
        short_summary.compounding_returns = compounding_returns

        short_summary.return_percent = compounding_returns.iloc[-1] if len(compounding_returns) > 0 else None
        
        return short_summary

    def calculate_long_summary_statistics(
            self,
            time_bucket,
            state,
    ) -> TradeSummary:
        """Calculate some statistics how our long trades went.

        :param time_bucket:
            Optional, used to display average duration as 'number of bars' instead of 'number of days'.

        :param state:
            Optional, should be specified if user would like to see advanced statistics
        
        :return:
            TradeSummary instance
        """
        compounding_returns = None
        if state is not None:
            # import here to avoid circular import error
            from tradeexecutor.visual.equity_curve import calculate_long_compounding_realised_trading_profitability
            compounding_returns = calculate_long_compounding_realised_trading_profitability(state)

        long_summary =  self.calculate_summary_statistics_for_positions(time_bucket, state, self.get_long_positions())
        long_summary.compounding_returns = compounding_returns

        long_summary.return_percent = compounding_returns.iloc[-1] if len(compounding_returns) > 0 else None
        
        return long_summary

    def calculate_summary_statistics_for_positions(
            self,
            time_bucket: Optional[TimeBucket],
            state,
            positions: Iterable[Tuple[PrimaryKey, TradingPosition]]
    ) -> TradeSummary:
        """Calculate some statistics how our trades went.

            :param time_bucket:
                Optional, used to display average duration as 'number of bars' instead of 'number of days'.

            :param state:
                Optional, should be specified if user would like to see advanced statistics
            
            :return:
                TradeSummary instance
        """

        sorted_positions = sorted(positions, key=lambda position: position[1].opened_at)

        if time_bucket is not None:
            assert isinstance(time_bucket, TimeBucket), "Not a valid time bucket"

        def get_avg_profit_pct_check(trades: List | None):
            return float(np.mean(trades)) if trades else None

        def get_avg_trade_duration(duration_list: List | None):
            if duration_list:
                return pd.Timedelta(np.mean(duration_list))
            else:
                return pd.Timedelta(datetime.timedelta(0))

        def func_check(lst, func):
            return func(lst) if lst else None
        
        def _get_final_start_time(previous_position_closed_at, current_position_opened_at):
            """Used in `time_in_market` calculation"""
            if not previous_position_closed_at or current_position_opened_at > previous_position_closed_at:
                return current_position_opened_at
            else:
                return previous_position_closed_at  # overlapping

        initial_cash = self.portfolio.get_initial_cash()

        uninvested_cash = self.portfolio.get_cash()

        # EthLisbon hack
        extra_return = 0

        duration = datetime.timedelta(0)

        # Note: 'trades' actually refers to positions
        winning_trades = []
        losing_trades = []
        delta_neutral_positions = []
        winning_trades_duration = []
        losing_trades_duration = []
        delta_neutral_positions_duration = []
        zero_loss_trades_duration = []
        
        loss_risk_at_open_pc = []
        realised_losses = []
        interest_paid_usd = []
        durations_between_positions = []
        times_in_market = []
        biggest_winning_trade_pc = None
        biggest_losing_trade_pc = None

        average_duration_of_losing_trades = datetime.timedelta(0)
        average_duration_of_winning_trades = datetime.timedelta(0)
        average_duration_of_delta_neutral_positions = datetime.timedelta(0)
        average_duration_of_zero_loss_trades = None
        average_duration_of_all_trades = None

        if state is None:
            # legacy
            strategy_duration = self.portfolio.get_trading_history_duration()
        else:
            strategy_duration = state.get_strategy_duration()
        
        won = lost = zero_loss = stop_losses = take_profits = undecided = delta_neutral = 0
        open_value: USDollarAmount = 0
        profit: USDollarAmount = 0
        unrealised_profit_usd: USDollarAmount = 0
        trade_volume = 0
        lp_fees_paid = 0

        max_pos_cons = 0
        max_neg_cons = 0
        max_pullback_pct = 0
        pos_cons = 0
        neg_cons = 0
        pullback = 0
        total_trades = 0

        winning_stop_losses = 0
        losing_stop_losses = 0
        winning_take_profits = 0
        losing_take_profits = 0

        previous_position_opened_at = None
        previous_position_closed_at = None
        current_grouped_duration = datetime.timedelta(0)
        open_position_lock = False

        for pair_id, position in sorted_positions:

            total_trades += len(position.trades)
            portfolio_value_at_open = position.portfolio_value_at_open

            capital_tied_at_open_pct = self.get_capital_tied_at_open(position)

            if position.stop_loss:
                # TODO use maximum_risk
                maximum_risk = position.get_loss_risk_at_open()
                loss_risk_at_open_pc.append(position.get_loss_risk_at_open_pct())
            else:
                maximum_risk = None
                loss_risk_at_open_pc.append(capital_tied_at_open_pct)

            lp_fees_paid += position.get_total_lp_fees_paid() or 0
            interest_paid_usd.append(position.get_repaid_interest())

            for t in position.trades.values():
                trade_volume += t.get_value()
            
            if previous_position_opened_at is not None:
                durations_between_positions.append(position.opened_at - previous_position_opened_at) 

            if position.is_open():
                open_value += position.get_value()
                unrealised_profit_usd += position.get_unrealised_profit_usd()
                undecided += 1

                # only count the first open position for `time in market`
                if open_position_lock == False and state:
                    strategy_start, strategy_end = state.get_strategy_time_range()
                    start_time = _get_final_start_time(previous_position_closed_at, position.opened_at)

                    if strategy_end:
                        current_grouped_duration += strategy_end - start_time
                        times_in_market.append(current_grouped_duration)
                    
                    open_position_lock = True

                continue

            # time in market
            position_duration = position.get_duration()
            if current_grouped_duration == datetime.timedelta(0):
                current_grouped_duration += position_duration  # first position
            elif previous_position_closed_at:
                if position.opened_at < previous_position_closed_at:
                    current_grouped_duration += (position.closed_at - previous_position_closed_at)  # overlapping group
                else:
                    times_in_market.append(current_grouped_duration)
                    current_grouped_duration = position_duration  # new group
            previous_position_opened_at = position.opened_at
            previous_position_closed_at = position.closed_at

            is_stop_loss = position.is_stop_loss()
            is_take_profit = position.is_take_profit()

            if is_stop_loss:
                stop_losses += 1

            if is_take_profit:
                take_profits += 1

            realised_profit_usd = position.get_realised_profit_usd()
            assert realised_profit_usd is not None, f"Realised profit calculation failed for: {position}"
            realised_profit_percent = position.get_realised_profit_percent()

            duration = position.get_duration()

            if position.is_credit_supply():
                delta_neutral += 1
                delta_neutral_positions.append(realised_profit_percent)
                delta_neutral_positions_duration.append(duration)

            elif position.is_profitable():
                won += 1
                winning_trades.append(realised_profit_percent)
                winning_trades_duration.append(duration)

                if is_stop_loss:
                    winning_stop_losses += 1

                if is_take_profit:
                    winning_take_profits += 1

            elif position.is_loss():
                lost += 1
                losing_trades.append(realised_profit_percent)
                losing_trades_duration.append(duration)

                if portfolio_value_at_open := position.portfolio_value_at_open:
                    realised_loss = realised_profit_usd / portfolio_value_at_open
                else:
                    # Bad data
                    realised_loss = 0
                realised_losses.append(realised_loss)

                if is_stop_loss:
                    losing_stop_losses += 1

                if is_take_profit:
                    losing_take_profits += 1

            else:
                # Any profit exactly balances out loss in slippage and commission
                zero_loss += 1
                zero_loss_trades_duration.append(duration)

            profit += realised_profit_usd

            # for getting max consecutive wins/losses and max pullback
            # don't do anything if profit = $0

            if (realised_profit_usd > 0):
                neg_cons = 0
                pullback = 0
                pos_cons += 1
            elif (realised_profit_usd < 0):
                pos_cons = 0
                neg_cons += 1
                pullback += realised_profit_usd

            if (neg_cons > max_neg_cons):
                max_neg_cons = neg_cons
            if (pos_cons > max_pos_cons):
                max_pos_cons = pos_cons

            if portfolio_value_at_open:
                pullback_pct = pullback / (portfolio_value_at_open + realised_profit_usd)
                if (pullback_pct < max_pullback_pct):
                    # pull back is in the negative direction
                    max_pullback_pct = pullback_pct
            else:
                # Bad input data / legacy data
                max_pullback_pct = 0

        all_trades = winning_trades + losing_trades + [0 for i in range(zero_loss)]
        average_trade = func_check(all_trades, avg)
        median_trade = func_check(all_trades, median)
        median_win = func_check(winning_trades, median)
        median_loss = func_check(losing_trades, median)
        median_delta_neutral = func_check(delta_neutral_positions, median)

        average_winning_trade_profit_pc = get_avg_profit_pct_check(winning_trades)
        average_losing_trade_loss_pc = get_avg_profit_pct_check(losing_trades)
        average_delta_neutral_profit_pc = get_avg_profit_pct_check(delta_neutral_positions)

        max_realised_loss = func_check(realised_losses, min)
        avg_realised_risk = func_check(realised_losses, avg)
        max_loss_risk_at_open_pc = func_check(loss_risk_at_open_pc, max)
        
        average_interest_paid_usd = func_check(interest_paid_usd, avg)
        median_interest_paid_usd = func_check(interest_paid_usd, median)
        max_interest_paid_usd = func_check(interest_paid_usd, max)
        min_interest_paid_usd = func_check(interest_paid_usd, min)
        average_duration_between_position_openings = pd.to_timedelta(durations_between_positions).mean() if len(durations_between_positions) > 0 else datetime.timedelta(0)

        biggest_winning_trade_pc = func_check(winning_trades, max)
        biggest_losing_trade_pc = func_check(losing_trades, min)
<<<<<<< HEAD
        biggest_delta_neutral_pc = func_check(delta_neutral_positions, max)
=======
        time_in_market = pd.to_timedelta(times_in_market).sum()/strategy_duration if (len(times_in_market) > 0 and strategy_duration) else 0
>>>>>>> 2b339f9f

        all_durations = winning_trades_duration + losing_trades_duration + zero_loss_trades_duration
        average_duration_of_winning_trades = get_avg_trade_duration(winning_trades_duration)
        average_duration_of_losing_trades = get_avg_trade_duration(losing_trades_duration)
        if delta_neutral_positions_duration:
            average_duration_of_delta_neutral_positions = get_avg_trade_duration(delta_neutral_positions_duration)
        if zero_loss_trades_duration:
            average_duration_of_zero_loss_trades = get_avg_trade_duration(zero_loss_trades_duration)
        if all_durations:
            average_duration_of_all_trades = get_avg_trade_duration(all_durations)

        lp_fees_average_pc = lp_fees_paid / trade_volume if trade_volume else 0

        total_interest_paid_usd = sum(interest_paid_usd) if interest_paid_usd else 0

        return TradeSummary(
            won=won,
            lost=lost,
            zero_loss=zero_loss,
            stop_losses=stop_losses,
            take_profits=take_profits,
            total_trades=total_trades,
            undecided=undecided,
            realised_profit=profit + extra_return,
            unrealised_profit=unrealised_profit_usd,
            open_value=open_value,
            uninvested_cash=uninvested_cash,
            initial_cash=initial_cash or 0,  # Do not pass None for serialisation for live strategies
            extra_return=extra_return,
            duration=strategy_duration or datetime.timedelta(seconds=0),  # Do not pass None for serialisation for live strategies
            average_winning_trade_profit_pc=average_winning_trade_profit_pc or 0,  # Do not pass None for serialisation for live strategies
            average_losing_trade_loss_pc=average_losing_trade_loss_pc or 0,  # Do not pass None for serialisation for live strategies
            biggest_winning_trade_pc=biggest_winning_trade_pc,
            biggest_losing_trade_pc=biggest_losing_trade_pc,
            average_duration_of_winning_trades=average_duration_of_winning_trades,
            average_duration_of_losing_trades=average_duration_of_losing_trades,
            average_duration_of_zero_loss_trades=average_duration_of_zero_loss_trades,
            average_duration_of_all_trades=average_duration_of_all_trades,
            average_duration_between_position_openings=average_duration_between_position_openings,
            average_trade=average_trade,
            average_interest_paid_usd=average_interest_paid_usd,
            median_interest_paid_usd=median_interest_paid_usd,
            max_interest_paid_usd=max_interest_paid_usd,
            min_interest_paid_usd=min_interest_paid_usd,
            total_interest_paid_usd=total_interest_paid_usd,
            median_trade=median_trade,
            median_win=median_win,
            median_loss=median_loss,
            max_pos_cons=max_pos_cons,
            max_neg_cons=max_neg_cons,
            max_pullback=max_pullback_pct,
            #max_drawdown=max_drawdown,
            #max_runup=max_runup,
            max_loss_risk=max_loss_risk_at_open_pc,
            max_realised_loss=max_realised_loss,
            avg_realised_risk=avg_realised_risk,
            time_bucket=time_bucket,
            trade_volume=trade_volume,
            lp_fees_paid=lp_fees_paid,
            lp_fees_average_pc=lp_fees_average_pc,
            #daily_returns=daily_returns,
            winning_stop_losses=winning_stop_losses,
            losing_stop_losses=losing_stop_losses,
            winning_take_profits=winning_take_profits,
            losing_take_profits=losing_take_profits,
            #sharpe_ratio=sharpe_ratio,
            #sortino_ratio=sortino_ratio,
            #profit_factor=profit_factor,
<<<<<<< HEAD
            delta_neutral=delta_neutral,
            median_delta_neutral=median_delta_neutral,
            average_delta_neutral_profit_pc=average_delta_neutral_profit_pc,
            average_duration_of_delta_neutral_positions=average_duration_of_delta_neutral_positions,
            biggest_delta_neutral_pc=biggest_delta_neutral_pc,
=======
            time_in_market = time_in_market,
>>>>>>> 2b339f9f
        )

    @staticmethod
    def calculate_weighted_average_realised_profit(positions: Iterable[Tuple[PrimaryKey, TradingPosition]]):
        """Calculate profit % of all positions, weighted by position size.
        
        :param positions:
            Iterable of position ids

        :return:
            Profit % weighted by position size
        """
        total_profit = 0
        total_value = 0

        for pair_id, position in positions:
            total_profit += (position.get_realised_profit_usd() or 0) * position.get_value_at_open()
            total_value += position.get_price_at_open() * position.get_value_at_open()

        return total_profit / total_value if total_value else 0

    def calculate_all_summary_stats_by_side(
            self,
            time_bucket: Optional[TimeBucket] = None,
            state=None,
            urls=False,
    ) -> pd.DataFrame:
        """Calculate some statistics how our trades went. This returns a DataFrame with 3 separate columns for overall, long and short.
        
        For just a single column table for overall statistics, use :py:meth:calculate_summary_statistics() instead.

        :param time_bucket:
            Optional, used to display average duration as 'number of bars' in addition to 'number of days'.

        :param state:
            Optional, should be specified if user would like to see advanced statistics such as sharpe ratio, sortino ratio, etc.

        :param urls:
            Optional, if True, include an extra column for the urls for each row that link to the relevant glorssary documentation.

        :return:
            DataFrame with all the stats for overall, long and short.
        """

        all_stats_trade_summary = self.calculate_summary_statistics(time_bucket, state)
        long_stats_trade_summary = self.calculate_long_summary_statistics(time_bucket, state)
        short_stats_trade_summary = self.calculate_short_summary_statistics(time_bucket, state)

        all_stats = all_stats_trade_summary.to_dataframe(format_headings=False)
        long_stats = long_stats_trade_summary.to_dataframe(format_headings=False)
        short_stats = short_stats_trade_summary.to_dataframe(format_headings=False)

        all_stats['Long'] = long_stats[0]
        all_stats['Short'] = short_stats[0]

        # left blank in long and short
        blank_rows = ['Trading period length', 'Cash at start', 'Value at end', 'Cash left at the end', 'Max drawdown', 'Max pullback of total capital']

        for row in blank_rows:
            if row in all_stats.index:
                all_stats.loc[row, 'Long'] = '-'
                all_stats.loc[row, 'Short'] = '-'

        new_columns = all_stats.columns.to_list()
        new_columns[0] = 'All'
        all_stats.columns = new_columns

        # get return % stats for long and short
        duration = all_stats_trade_summary.duration

        # Calculate TradingView like profit split
        #
        # We have total return % e.g. 74%. or 10,000 USD
        # This is divided across long and short profits from all dollar profits.
        # If long made 8000 USd then they get 74% * (8000/10000) profit %. = 59%
        #
        all_profit_usd = all_stats_trade_summary.unrealised_profit + all_stats_trade_summary.realised_profit
        long_profit_usd = long_stats_trade_summary.realised_profit + long_stats_trade_summary.unrealised_profit
        short_profit_usd = short_stats_trade_summary.realised_profit + short_stats_trade_summary.unrealised_profit

        profit_long_pct, profit_short_pct = 0, 0

        if all_stats_trade_summary.return_percent and all_profit_usd != 0:
            profit_long_pct = all_stats_trade_summary.return_percent * long_profit_usd / all_profit_usd
            profit_short_pct = all_stats_trade_summary.return_percent * short_profit_usd / all_profit_usd

        # profit_long_pct = self.calculate_weighted_average_realised_profit(self.get_long_positions())
        # profit_short_pct = self.calculate_weighted_average_realised_profit(self.get_short_positions())

        all_stats.loc['Return %', 'Long'] = format_value_for_summary_table(as_percent(profit_long_pct))
        all_stats.loc['Return %', 'Short'] = format_value_for_summary_table(as_percent(profit_short_pct))

        all_stats.loc['Annualised return %', 'Long'] = format_value_for_summary_table(as_percent(calculate_annualised_return(profit_long_pct, duration)))
        all_stats.loc['Annualised return %', 'Short'] = format_value_for_summary_table(as_percent(calculate_annualised_return(profit_short_pct, duration)))

        if urls:
            all_stats['help_links'] = [TradeSummary.help_links()[key] for key in all_stats.index]

        return all_stats

    def render_summary_statistics_side_by_side(self, time_bucket: Optional[TimeBucket] = None, state=None) -> HTML:
        """Render summary statistics as a JSON table.

        :param time_bucket:
            Optional, used to display average duration as 'number of bars' in addition to 'number of days'.

        :param state:
            Optional, should be specified if user would like to see advanced statistics such as sharpe ratio, sortino ratio, etc.

        :return:
            Returns a similar table to `calcualate_all_summary_stats_by_side`, but make it makes row headings clickable, directing user to relevant glossary link and, in this case, returns ``HTML`` object instaed of a pandas DataFrame.
        """
        all_stats = self.calculate_all_summary_stats_by_side(time_bucket, state)

        return TradeSummary.format_summary_dataframe(all_stats)

    @staticmethod
    def get_capital_tied_at_open(position) -> Percent | None:
        """Calculate how much capital % was allocated to this position when it was opened."""
        if position.portfolio_value_at_open:
            return position.get_capital_tied_at_open_pct()
        else:
            return None

    def create_timeline(self) -> pd.DataFrame:
        """Create a timeline feed how we traded over a course of time.

        Note: We assume each position has only one enter and exit event, not position increases over the lifetime.

        :return: DataFrame with timestamp and timeline_event columns
        """

        def gen_events():
            for pair_id, position in self.get_all_positions():
                yield (position.position_id, position)

        df = pd.DataFrame(gen_events(), columns=["position_id", "position"])
        return df


def calculate_annualised_return(profit_pct: float, duration: datetime.timedelta) -> float | None:
    """Calculate annualised return %. 
    
    Uses seconds as the base unit for duration to accomodate for strategies that have been live for less than a day.
    
    :param profit_pct: Profit % over the duration
    :param duration: Duration of the trade as a datetime object
    :return: Annualised return % if profit_pct is not None
    """
    assert isinstance(profit_pct, float | int | None), "Profit % should be a float or int or None"
    assert isinstance(duration, datetime.timedelta), f"Duration should be a datetime.timedelta object, got {type(duration)}"
    return calculate_percentage(profit_pct * 365 * 24 * 60 * 60, duration.total_seconds()) if profit_pct else None


class TimelineRowStylingMode(enum.Enum):
    #: Style using Pandas background_gradient
    gradient = "gradient"

    #: Simple
    #: Profit = green, loss = red
    simple = "simple"


class TimelineStyler:
    """Style the expanded trades timeline table.

    Give HTML hints for DataFrame how it should be rendered
    in the notebook output.
    """

    def __init__(self,
                 row_styling: TimelineRowStylingMode,
                 hidden_columns: List[str],
                 vmin: float,
                 vmax: float,
                 ):
        self.row_styling = row_styling
        self.hidden_columns = hidden_columns
        self.vmin = vmin
        self.vmax = vmax

    def colour_timelime_row_simple(self, row: pd.Series) -> pd.Series:
        """Set colour for each timeline row based on its profit.

        - +/- 5% colouring

        - More information: https://stackoverflow.com/a/49745352/315168

        - CSS colours: https://htmlcolorcodes.com/color-names/
        """

        pnl_raw = row["PnL % raw"]

        if pnl_raw < -0.05:
            return pd.Series('background-color: Salmon', row.index)
        elif pnl_raw < 0:
            return pd.Series('background-color: LightSalmon', row.index)
        elif pnl_raw > 0.05:
            return pd.Series('background-color: LawnGreen', row.index)
        else:
            return pd.Series('background-color: PaleGreen', row.index)

    def __call__(self, df: pd.DataFrame):
        """Applies styles on a dataframe

        :param df:
            Dataframe as returned by :py:func`expand_timeline`.
        """
        # Create a Pandas Styler with multiple styling options applied
        try:
            styles = df.style \
                .hide(axis="index") \
                .hide(axis="columns", subset=self.hidden_columns)
        except KeyError:
            # The input df was empty (no trades)
            styles = df.style

        # Don't let the text inside a cell to wrap
        styles = styles.set_table_styles({
            "Opened at": [{'selector': 'td', 'props': [('white-space', 'nowrap')]}],
            "Exchange": [{'selector': 'td', 'props': [('white-space', 'nowrap')]}],
        })

        if self.row_styling == TimelineRowStylingMode.gradient:
            # Dynamically color the background of trade outcome coluns # https://pandas.pydata.org/docs/reference/api/pandas.io.formats.style.Styler.background_gradient.html
            # TODO: This gradient styling is confusing
            # get rid of it long term
            styles = styles.background_gradient(
                axis=0,
                gmap=df['PnL % raw'],
                cmap='RdYlGn',
                vmin=self.vmin,  # We can only lose 100% of our money on position
                vmax=self.vmax)  # 50% profit is 21.5 position. Assume this is the max success color we can hit over
        else:
            styles = styles.apply(self.colour_timelime_row_simple, axis=1)

        return styles


def expand_timeline(
        exchanges: Set[Exchange],
        pair_universe: PandasPairUniverse,
        timeline: pd.DataFrame,
        vmin=-0.3,
        vmax=0.2,
        timestamp_format="%Y-%m-%d",
        hidden_columns=["Id", "PnL % raw"],
        row_styling_mode=TimelineRowStylingMode.simple,
) -> Tuple[pd.DataFrame, TimelineStyler]:
    """Expand trade history timeline to human readable table.

    This will the outputting much easier in Python Notebooks.

    Currently does not incrementing/decreasing positions gradually.

    Instaqd of applying styles or returning a styled dataframe, we return a callable that applies the styles.
    This is because of Pandas issue https://github.com/pandas-dev/pandas/issues/40675 - hidden indexes, columns,
    etc. are not exported.

    :param exchanges: Needed for exchange metadata

    :param pair_universe: Needed for trading pair metadata

    :param vmax: Trade success % to have the extreme green color.

    :param vmin: The % of lost capital on the trade to have the extreme red color.

    :param timestamp_format: How to format Opened at column, as passed to `strftime()`

    :param hidden_columns: Hide columns in the output table

    :return: DataFrame with human=readable position win/loss information, having DF indexed by timestamps and a styler function
    """

    exchange_map = {e.exchange_id: e for e in exchanges}

    # https://stackoverflow.com/a/52363890/315168
    def expander(row):
        position: TradingPosition = row["position"]
        # timestamp = row.name  # ???
        pair_id = position.pair.get_pricing_pair().internal_id
        pair_info = pair_universe.get_pair_by_id(pair_id)
        exchange = exchange_map.get(pair_info.exchange_id)
        if not exchange:
            raise RuntimeError(f"No exchange for id {pair_info.exchange_id}, pair {pair_info}")

        if position.is_stop_loss():
            remarks = "SL"
        elif position.is_take_profit():
            remarks = "TP"
        else:
            remarks = ""

        # Hack around to work with legacy data issue.
        # Not an issue for new strategies.
        if position.has_bad_data_issues():
            remarks += "BAD"

        duration = position.get_duration()

        r = {
            # "timestamp": timestamp,
            "Id": position.position_id,
            "Remarks": remarks,
            "Type": "Long" if position.is_long() else "Short",
            "Opened at": position.opened_at.strftime(timestamp_format),
            "Duration": format_duration_days_hours_mins(duration) if duration else np.nan,
            "Exchange": exchange.name,
            "Base asset": pair_info.base_token_symbol,
            "Quote asset": pair_info.quote_token_symbol,
            "Position max value": format_value(position.get_max_size()),
            "PnL USD": format_value(position.get_realised_profit_usd()) if position.is_closed() else np.nan,
            "PnL %": format_percent_2_decimals(position.get_realised_profit_percent()) if position.is_closed() else np.nan,
            "PnL % raw": position.get_realised_profit_percent() if position.is_closed() else 0,
            "Open mid price USD": format_price(position.get_opening_price()),
            "Close mid price USD": format_price(position.get_closing_price()) if position.is_closed() else np.nan,
            "Trade count": position.get_trade_count(),
            "LP fees": f"${position.get_total_lp_fees_paid():,.2f}"
        }
        return r

    applied_df = timeline.apply(expander, axis='columns', result_type='expand')

    if len(applied_df) > 0:
        # https://stackoverflow.com/a/52720936/315168
        applied_df \
            .sort_values(by=['Id'], ascending=[True], inplace=True)

    # Get rid of NaN labels
    # https://stackoverflow.com/a/28390992/315168
    applied_df.fillna('', inplace=True)

    styling = TimelineStyler(
        row_styling=row_styling_mode,
        hidden_columns=hidden_columns,
        vmin=vmin,
        vmax=vmax,
    )

    return applied_df, styling


def expand_timeline_raw(
        timeline: pd.DataFrame,
        timestamp_format="%Y-%m-%d"
) -> pd.DataFrame:
    """A simplified version of expand_timeline that does not care about
    pair info, exchanges, or opening capital, and also provides raw figures.

    Unused in codebase, but can be useful for advanced users to use directly"""

    # https://stackoverflow.com/a/52363890/315168
    def expander(row):
        position: TradingPosition = row["position"]
        # timestamp = row.name  # ???
        pair_id = position.pair.internal_id

        if position.is_stop_loss():
            remarks = "SL"
        elif position.is_take_profit():
            remarks = "TP"
        else:
            remarks = ""

        pnl_usd = position.get_realised_profit_usd() if position.is_closed() else np.nan
        duration = position.get_duration()

        r = {
            # "timestamp": timestamp,
            "Id": position.position_id,
            "Remarks": remarks,
            "Opened at": position.opened_at.strftime(timestamp_format),
            "Duration": format_duration_days_hours_mins(duration) if duration else np.nan,
            "position_max_size": position.get_max_size(),
            "pnl_usd": pnl_usd,
            "pnl_pct_raw": position.get_realised_profit_percent() if position.is_closed() else 0,
            "open_price_usd": position.get_opening_price(),
            "close_price_usd": position.get_closing_price() if position.is_closed() else np.nan,
            "trade_count": position.get_trade_count(),
        }

        return r

    applied_df = timeline.apply(expander, axis='columns', result_type='expand')

    if len(applied_df) > 0:
        # https://stackoverflow.com/a/52720936/315168
        applied_df \
            .sort_values(by=['Id'], ascending=[True], inplace=True)

    # Get rid of NaN labels
    # https://stackoverflow.com/a/28390992/315168
    applied_df.fillna('', inplace=True)

    return applied_df


def build_trade_analysis(
        portfolio: Portfolio
) -> TradeAnalysis:
    """Build a trade analysis from list of positions.

    - Read positions from backtesting or live state

    - Create TradeAnalysis instance that can be used to display IPython notebook
      data on the performance

    """

    return TradeAnalysis(
        portfolio,
    )


def avg(lst: list[int]):
    return sum(lst) / len(lst)


def avg_timedelta(lst: list[pd.Timedelta]):
    return pd.Series(lst).mean()<|MERGE_RESOLUTION|>--- conflicted
+++ resolved
@@ -1005,11 +1005,8 @@
 
         biggest_winning_trade_pc = func_check(winning_trades, max)
         biggest_losing_trade_pc = func_check(losing_trades, min)
-<<<<<<< HEAD
+        time_in_market = pd.to_timedelta(times_in_market).sum()/strategy_duration if (len(times_in_market) > 0 and strategy_duration) else 0
         biggest_delta_neutral_pc = func_check(delta_neutral_positions, max)
-=======
-        time_in_market = pd.to_timedelta(times_in_market).sum()/strategy_duration if (len(times_in_market) > 0 and strategy_duration) else 0
->>>>>>> 2b339f9f
 
         all_durations = winning_trades_duration + losing_trades_duration + zero_loss_trades_duration
         average_duration_of_winning_trades = get_avg_trade_duration(winning_trades_duration)
@@ -1078,15 +1075,12 @@
             #sharpe_ratio=sharpe_ratio,
             #sortino_ratio=sortino_ratio,
             #profit_factor=profit_factor,
-<<<<<<< HEAD
+            time_in_market = time_in_market,
             delta_neutral=delta_neutral,
             median_delta_neutral=median_delta_neutral,
             average_delta_neutral_profit_pc=average_delta_neutral_profit_pc,
             average_duration_of_delta_neutral_positions=average_duration_of_delta_neutral_positions,
             biggest_delta_neutral_pc=biggest_delta_neutral_pc,
-=======
-            time_in_market = time_in_market,
->>>>>>> 2b339f9f
         )
 
     @staticmethod
