"""Portfolio state management."""

import datetime
import copy
from dataclasses import dataclass, field
from decimal import Decimal
from itertools import chain
from typing import Dict, Iterable, Optional, Tuple, List

from dataclasses_json import dataclass_json

from tradingstrategy.types import PrimaryKey
from tradeexecutor.state.identifier import TradingPairIdentifier, AssetIdentifier
from tradeexecutor.state.loan import Loan
from tradeexecutor.state.position import TradingPosition
from tradeexecutor.state.reserve import ReservePosition
from tradeexecutor.state.trade import TradeType
from tradeexecutor.state.trade import TradeExecution
from tradeexecutor.state.types import USDollarAmount, BPS, USDollarPrice
from tradeexecutor.strategy.dust import get_dust_epsilon_for_pair
from tradeexecutor.strategy.trade_pricing import TradePricing



class NotEnoughMoney(Exception):
    """We try to allocate reserve for a buy trade, but do not have cash."""


class MultipleOpenPositionsWithAsset(Exception):
    """Multiple open spot positiosn for a single base asset.

    Cannot determine which one to return.
    """


class NotSinglePair(Exception):
    """Raised when there is zero or two plus pairs when single expected.

    See :py:meth:`Portfolio.get_single_pair`.
    """


class TooSmallTrade(Exception):
    """The trade amount is smaller than our dust epsilon.

    If the position quantity is too small, we cannot distinguish it from a closed position.
    """


@dataclass_json
@dataclass
class Portfolio:
    """Represents a trading portfolio on DEX markets.

    Multiple trading pair issue: We do not identify the actual assets we have purchased,
    but the trading pairs that we used to purchase them. Thus, each position marks
    "openness" in a certain trading pair. For example open position of WBNB-BUSD
    means we have bought X BNB tokens through WBNB-BUSD trading pair.
    But because this is DEX market, we could enter and exit through WBNB-USDT,
    WBNB-ETH, etc. and our position is not really tied to a trading pair.
    However, because all TradFi trading view the world through trading pairs,
    we keep the tradition here.
    """

    #: Each position gets it unique running counter id.
    next_position_id: int = field(default=1)

    #: Each trade gets it unique id as a running counter.
    #: Trade ids are unique across different positions.
    next_trade_id: int = field(default=1)

    #: Each balance update event gets it unique id as a running counter.
    next_balance_update_id: int = field(default=1)

    #: Currently open trading positions
    open_positions: Dict[int, TradingPosition] = field(default_factory=dict)

    #: Currently held reserve assets
    #: Token address -> reserve position mapping.
    reserves: Dict[str, ReservePosition] = field(default_factory=dict)

    #: Trades completed in the past
    closed_positions: Dict[int, TradingPosition] = field(default_factory=dict)

    #: Positions that have failed sells, or otherwise immovable and need manual clean up.
    #: Failure reasons could include
    #: - blockchain halted
    #: - ERC-20 token tax fees
    #: - rug pull token - transfer disabled
    frozen_positions: Dict[int, TradingPosition] = field(default_factory=dict)

    def __repr__(self):
        reserve_asset, _ = self.get_default_reserve_asset()
        reserve_position = self.get_reserve_position(reserve_asset)
        return f"<Portfolio with positions open:{len(self.open_positions)} frozen:{len(self.frozen_positions)} closed:{len(self.frozen_positions)} and reserve {reserve_position.quantity} {reserve_position.asset.token_symbol}>"

    def is_empty(self):
        """This portfolio has no open or past trades or any reserves."""
        return len(self.open_positions) == 0 and len(self.reserves) == 0 and len(self.closed_positions) == 0

    def get_position_by_id(self, position_id: int) -> TradingPosition:
        """Get any position open/closed/frozen by id.

        Always assume the position for a `position_id` exists.

        :param position_id:
            Internal running counter id for the position inside
            this portfolio.

        :return:
            Always returns

        :throw:
            Fails with py:class:`AssertionError` if there is no such position.
        """

        assert position_id

        p1 = self.open_positions.get(position_id)
        p2 = self.closed_positions.get(position_id)
        if p2:
            # Sanity check we do not have the same position in multiple tables
            assert not p1
        p3 = self.frozen_positions.get(position_id)
        if p3:
            # Sanity check we do not have the same position in multiple tables
            assert not (p1 or p2)

        assert p1 or p2 or p3, f"Did not have position with id {position_id}"

        return p1 or p2 or p3

    def get_trade_by_id(self, trade_id: int) -> Optional[TradeExecution]:
        """Look up any trade in all positions.

        .. note ::

            Slow lookup. Only designed for testing.

        :return:
            Found trade or
        """
        for p in self.get_all_positions():
            t = p.trades.get(trade_id)
            if t is not None:
                return t

        return None

    def get_all_positions(self) -> Iterable[TradingPosition]:
        """Get open, closed and frozen, positions."""
        return chain(self.open_positions.values(), self.closed_positions.values(), self.frozen_positions.values())

    def get_open_loans(self) -> Iterable[Loan]:
        """Get loans across all positions."""
        for p in self.get_open_and_frozen_positions():
            if p.loan:
                yield p.loan

    def get_open_and_frozen_positions(self) -> Iterable[TradingPosition]:
        """Get open and frozen, positions.

        These are all the positions where we have capital tied at the moment.
        """
        return chain(self.open_positions.values(), self.frozen_positions.values())

    def get_all_positions_filtered(self) -> Iterable[TradingPosition]:
        """Get open, closed and frozen, positions filtered to remove
        repaired or failed trades.
        
        """
        
        all_positions = self.get_all_positions()
        filtered_positions = []

        for position in all_positions:
            
            # to avoid copying with same reference
            filtered_position = copy.deepcopy(position)
            filtered_position.trades = {}
            
            for key, trade in position.trades.items():
                if trade.is_repaired() or trade.is_repair_trade():
                    # These trades have quantity set to zero
                    continue

                # filter out failed trade
                if trade.executed_at is None:
                    continue
                
                # Internally negative quantities are for sells
                quantity = trade.executed_quantity

                if trade.planned_mid_price not in (0, None):
                    price = trade.planned_mid_price
                else:
                    # TODO: Legacy trades.
                    # mid_price is filled to all latest trades
                    price = trade.executed_price
                    
                assert quantity != 0, f"Got bad quantity for {trade}"
                assert (price is not None) and price > 0, f"Got invalid trade {trade.get_debug_dump()} - price is {price}"

                filtered_position.trades[key] = trade

            # if there are no trades, skip this position
            if not filtered_position.trades:
                continue

            filtered_positions.append(filtered_position)

        return filtered_positions

    def get_open_positions(self) -> Iterable[TradingPosition]:
        """Get currently open positions."""
        return self.open_positions.values()

    def get_unfrozen_positions(self) -> Iterable[TradingPosition]:
        """Get positions that have been repaired."""
        positions = chain(self.open_positions.values(), self.closed_positions.values())
        for p in positions:
            if p.is_unfrozen():
                yield p

    def get_executed_positions(self) -> Iterable[TradingPosition]:
        """Get all positions with already executed trades.

        Ignore positions that are still pending - they have only planned trades.
        """
        p: TradingPosition
        for p in self.open_positions.values():
            if p.has_executed_trades():
                yield p

    def get_open_position_for_pair(self, pair: TradingPairIdentifier) -> Optional[TradingPosition]:
        """Get Open position for a trading pair."""
        assert isinstance(pair, TradingPairIdentifier)
        pos: TradingPosition
        for pos in self.open_positions.values():
            if pos.pair.get_identifier() == pair.get_identifier():
                return pos
        return None

    def get_open_position_for_asset(self, asset: AssetIdentifier) -> Optional[TradingPosition]:
        """Get open position for a trading pair.

        - Check all open positions where asset is a base token

        :return:
            Tingle open position or None

        :raise MultipleOpenPositionsWithAsset:

            If more than one position is open

        """
        assert isinstance(asset, AssetIdentifier)

        matches = []

        pos: TradingPosition
        for pos in self.open_positions.values():
            if pos.pair.base == asset:
                matches.append(pos)

        if len(matches) > 1:
            raise MultipleOpenPositionsWithAsset(f"Querying asset: {asset} - found multipe open positions: {matches}")

        if len(matches) == 1:
            return matches[0]

        return None

    def get_open_quantities_by_position_id(self) -> Dict[str, Decimal]:
        """Return the current ownerships.

        Keyed by position id -> quantity.
        """
        return {p.get_identifier(): p.get_quantity() for p in self.open_positions.values()}

    def get_open_quantities_by_internal_id(self) -> Dict[int, Decimal]:
        """Return the current holdings in different trading pairs.

        Keyed by trading pair internal id -> quantity.
        """
        result = {}
        for p in self.open_positions.values():
            assert p.pair.internal_id, f"Did not have internal id for pair {p.pair}"
            result[p.pair.internal_id] = p.get_quantity()
        return result

    def open_new_position(self,
                          ts: datetime.datetime,
                          pair: TradingPairIdentifier,
                          assumed_price: USDollarPrice,
                          reserve_currency: AssetIdentifier,
                          reserve_currency_price: USDollarPrice) -> TradingPosition:
        """Opens a new trading position.

        - Marks the position opened.

        - Does not add any trades yet

        - Marks the current value of the portfolio at the trade opening time,
          as we need to use this for the risk calculations

        """

        portfolio_value = self.get_total_equity()

        p = TradingPosition(
            position_id=self.next_position_id,
            opened_at=ts,
            pair=pair,
            last_pricing_at=ts,
            last_token_price=assumed_price,
            last_reserve_price=reserve_currency_price,
            reserve_currency=reserve_currency,
            portfolio_value_at_open=portfolio_value,

        )
        self.open_positions[p.position_id] = p
        self.next_position_id += 1
        return p

    def get_position_by_trading_pair(self, pair: TradingPairIdentifier) -> Optional[TradingPosition]:
        """Get open position by a trading pair smart contract address identifier.

        For Uniswap-likes we use the pool address as the persistent identifier
        for each trading pair.
        """
        # https://stackoverflow.com/a/2364277/315168
        return next((p for p in self.open_positions.values() if p.pair == pair and p.pair.exchange_address == pair.exchange_address), None)
        #for p in self.open_positions.values():
            # TODO: Check with
            # if p.pair.pool_address.lower() == pair.pool_address.lower():
        #    if p.pair == pair:
        #        return p
        #return None

    def get_existing_open_position_by_trading_pair(self, pair: TradingPairIdentifier) -> Optional[TradingPosition]:
        """Get a position by a trading pair smart contract address identifier.

        The position must have already executed trades (cannot be planned position(.
        """
        assert isinstance(pair, TradingPairIdentifier), f"Got {pair}"
        for p in self.open_positions.values():
            if p.has_executed_trades():
                if p.pair.pool_address == pair.pool_address:
                    return p
        return None

    def get_positions_closed_at(self, ts: datetime.datetime) -> Iterable[TradingPosition]:
        """Get positions that were closed at a specific timestamp.

        Useful to display closed positions after the rebalance.
        """
        for p in self.closed_positions.values():
            if p.closed_at == ts:
                yield p

    def create_trade(self,
                     strategy_cycle_at: datetime.datetime,
                     pair: TradingPairIdentifier,
                     quantity: Optional[Decimal],
                     reserve: Optional[Decimal],
                     assumed_price: USDollarPrice,
                     trade_type: TradeType,
                     reserve_currency: AssetIdentifier,
                     reserve_currency_price: USDollarPrice,
                     notes: Optional[str] = None,
                     pair_fee: Optional[BPS] = None,
                     lp_fees_estimated: Optional[USDollarAmount] = None,
                     planned_mid_price: Optional[USDollarPrice] = None,
                     price_structure: Optional[TradePricing] = None,
                     position: Optional[TradingPosition] = None,
                     slippage_tolerance: Optional[float] = None,
                     leverage: Optional[float] = None,
                     closing: Optional[bool] = False,
                     planned_collateral_consumption: Optional[Decimal] = None,
                     planned_collateral_allocation: Optional[Decimal] = None,
                     ) -> Tuple[TradingPosition, TradeExecution, bool]:
        """Create a trade.

        Trade can be opened by knowing how much you want to buy (quantity) or how much cash you have to buy (reserve).

        :param strategy_cycle_at:
            The strategy cycle timestamp for which this trade was executed.

        :param trade_id:
            Trade id allocated by the portfolio

        :param quantity:
            How many units this trade does.

            Positive for buys, negative for sells in the spot market.

        :param assumed_price:
            The planned execution price.

            This is the price we expect to pay per `quantity` unit after the execution.
            This is the mid price + any LP fees included.

        :param trade_type:
            What kind of a trade is this.

        :param reserve_currency:
            Which portfolio reserve we use for this trade.

         :param reserve_currency_price:
            If the quote token is not USD, then the exchange rate between USD and quote token we assume we have.

            Actual exchange rate may depend on the execution.

        :param notes:
            Any human-readable remarks we want to tell about this trade.

        :param pair_fee:
            The fee tier from the trading pair / overriden fee.

        :param lp_fees_estimated:
            HOw much we estimate to pay in LP fees (dollar)

        :param planned_mid_price:
            What was the mid-price of the trading pair when we started to plan this trade.

        :param reserve:
            How many reserve units this trade produces/consumes.

            I.e. dollar amount for buys/sells.

        :param price_structure:
            The full planned price structure for this trade.

            The state of the market at the time of planning the trade,
            and what fees we assumed we are going to get.

        :param position:
            Override the position for the trade.

            Use for repair trades.

        :param slippage_tolerance:
            Slippage tolerance for this trade.

            See :py:attr:`tradeexecutor.state.trade.TradeExecution.slippage_tolerance` for details.

        :return:
            Tuple of entries

            - Trade position (old/new)

            - New trade

            - True if a a new position was opened
        """

        if price_structure is not None:
            assert isinstance(price_structure, TradePricing)

        # Done in State.create_trade()
        # if quantity is not None:
        #    assert reserve is None, "Quantity and reserve both cannot be given at the same time"

        if position is None:
            # Open a new position
            position = self.get_position_by_trading_pair(pair)

        portfolio_value = self.get_total_equity()

        if position is None:
            # Initialise new position data structure
            position = self.open_new_position(
                strategy_cycle_at,
                pair,
                assumed_price,
                reserve_currency,
                reserve_currency_price)
            position.portfolio_value_at_open = portfolio_value
            created = True
        else:
            # Trade counts against old position,
            # - inc/dec size
            # - repair trades
            created = False

        assert position.pair == pair

        trade = position.open_trade(
            strategy_cycle_at,
            self.next_trade_id,
            quantity,
            reserve,
            assumed_price,
            trade_type,
            reserve_currency,
            reserve_currency_price,
            pair_fee=pair_fee,
            lp_fees_estimated=lp_fees_estimated,
            planned_mid_price=planned_mid_price,
            price_structure=price_structure,
            slippage_tolerance=slippage_tolerance,
            portfolio_value_at_creation=portfolio_value,
            leverage=leverage,
            closing=closing,
            planned_collateral_consumption=planned_collateral_consumption,
            planned_collateral_allocation=planned_collateral_allocation,
        )

        # Update notes
        trade.notes = notes
        position.notes = notes

        # Check we accidentally do not reuse trade id somehow

        self.next_trade_id += 1

        # Do not allow open positions that are so small
        # we cannot track
        dust_epsilon = get_dust_epsilon_for_pair(trade.pair)
        if trade.planned_quantity != 0:
            if abs(trade.planned_quantity) <= dust_epsilon:
                raise TooSmallTrade(f"Trade cannot be this small\n"
                                    f"Quantity {trade.planned_quantity}, dust epsilon {dust_epsilon}\n"
                                    f"Trade: {trade}\n"
                                    f"Pair: {trade.pair}")

        return position, trade, created

    def get_cash(self) -> USDollarAmount:
        """Get how much reserve stablecoins we have."""
        return sum([r.get_value() for r in self.reserves.values()])

    def get_current_cash(self):
        """Alias for get_cash()

        TODO: Deprecate
        """
        return self.get_cash()

    def get_position_equity_and_loan_nav(self, include_interest=True) -> USDollarAmount:
        """Get the equity tied tot the current trading positions.

        TODO: Rename this function - also deals with loans not just equity

        - Includes open positions
        - Does not include frozen positions
        """

        # Any trading positions we have one
        spot_values = sum([p.get_equity() for p in self.open_positions.values() if not p.is_loan_based()])

        # Minus any outstanding loans we have
        leveraged_values = self.get_all_loan_nav(include_interest)

        return spot_values + leveraged_values

    def get_all_loan_nav(self,
                         include_interest=True,
                         include_trading_fees=True,
                         ) -> USDollarAmount:
        """Get net asset value we can theoretically free from leveraged positions.

        :param include_interest:
            Include accumulated interest in the calculations

        :param include_trading_fees:
            Include trading fees in the calculations

        """
        return sum([p.get_loan_based_nav(include_interest, include_trading_fees) for p in self.open_positions.values() if p.is_loan_based()])

    def get_frozen_position_equity(self) -> USDollarAmount:
        """Get the value of trading positions that are frozen currently."""
        return sum([p.get_value() for p in self.frozen_positions.values()])

    def get_live_position_equity(self) -> USDollarAmount:
        """Get the value of current trading positions plus unexecuted trades."""
        return sum([p.get_value() for p in self.open_positions.values()])

    def get_total_equity(self) -> USDollarAmount:
        """Get the value of the portfolio based on the latest pricing.

        This includes

        - Equity Value of the positions

        - ...and cash in the hand

        But not

        - Leverage/loan based positions (equity is in collateral)

        See also :py:meth:`get_theoretical_value`

        """

        # Any trading positions we have one
        spot_values = sum([p.get_equity() for p in self.open_positions.values() if not p.is_leverage()])

        return self.get_position_equity_and_loan_nav() + self.get_cash()

    def get_net_asset_value(self, include_interest=True) -> USDollarAmount:
        """Calculate portfolio value if every position would be closed now.

        This includes

        - Cash

        - Equity hold in spot positions

        - Net asset value hold in leveraged positions

        TODO: Net asset value calculation does not account for fees
        paid to close a short position.
        """
        return self.get_position_equity_and_loan_nav(include_interest) + self.get_cash()

    def get_unrealised_profit_usd(self) -> USDollarAmount:
        """Get the profit of currently open positions.

        - This profit includes spot market equity i.e. holding tokens

        See also :py:meth:`get_unrealised_profit_in_leveraged_positions`.
        """
        return sum([p.get_unrealised_profit_usd() for p in self.open_positions.values()])

    def get_unrealised_profit_in_leveraged_positions(self) -> USDollarAmount:
        """Get the profit of currently open margiend positions.

        - This profit is not included in the portfolio total equity

        See also :py:meth:`get_unrealised_profit_usd`.
        """
        return sum([p.get_unrealised_profit_usd() for p in self.open_positions.values() if p.is_leverage()])

    def get_realised_profit_in_leveraged_positions(self) -> USDollarAmount:
        """Get the profit of currently open margiend positions.

        - This profit is not included in the portfolio total equity

        See also :py:meth:`get_unrealised_profit_usd`.
        """
        return sum([p.get_realised_profit_usd() for p in self.open_positions.values() if p.is_leverage()])

    def get_closed_profit_usd(self) -> USDollarAmount:
        """Get the value of the portfolio based on the latest pricing."""
        return sum([p.get_total_profit_usd() for p in self.closed_positions.values()])

    def find_position_for_trade(self, trade) -> Optional[TradingPosition]:
        """Find a position tha trade belongs for."""
        return self.open_positions[trade.position_id]

    def get_reserve_position(self, asset: AssetIdentifier) -> ReservePosition:
        """Get reserves for a certain reserve asset.

        :raise KeyError:
            If we do not have reserves for the asset
        """
        return self.reserves[asset.get_identifier()]

    def get_default_reserve_position(self) -> ReservePosition:
        """Get the default reserve position.

        Assume portfolio has only one reserve asset.

        :raise AssertionError:
            If there is not exactly one reserve position
        """
        positions = list(self.reserves.values())
        assert len(positions) == 1, f"Had {len(positions)} reserve position"
        return positions[0]

    def get_reserve_assets(self) -> List[AssetIdentifier]:
        """Get reserves assets.

        Reserve assets are registered with the state when it is initialised.

        :return:
            If the state is not properly initialised, the reserve asset list is empty.
        """
        return [r.asset for r in self.reserves.values()]

    def get_equity_for_pair(self, pair: TradingPairIdentifier) -> Decimal:
        """Return how much equity allocation we have in a certain trading pair."""
        position = self.get_position_by_trading_pair(pair)
        if position is None:
            return Decimal(0)
        return position.get_quantity_old()

    def adjust_reserves(self, asset: AssetIdentifier, amount: Decimal):
        """Remove currency from reserved.

        For internal accounting of the portfolio state.

        :param asset:
            Reserve asset

        :param amount:
            Negative to reduce portfolio reserves, positive to increase
        """

        assert asset is not None, "Asset missing"

        assert isinstance(amount, Decimal), f"Got amount {amount}"
        reserve = self.get_reserve_position(asset)
        assert reserve, f"No reserves available for {asset}"
        assert reserve.quantity is not None, f"Reserve quantity not set for {asset} in portfolio {self}"

        # TODO: On paper reserves can go negative.
        # because we might execute sell trade that increase our capital
        # before executing buy trades
        # assert reserve.quantity + amount >= 0, f"Reserves went to negative with new amount {amount}, current reserves {reserve.quantity}"

        reserve.quantity += amount

    def move_capital_from_reserves_to_spot_trade(self, trade: TradeExecution, underflow_check=True):
        """Allocate capital from reserves to trade instance.

        Total equity of the porfolio stays the same.
        """

        if trade.is_spot():
            assert trade.is_buy()

        reserve = trade.get_planned_reserve()
        try:
            available = self.reserves[trade.reserve_currency.get_identifier()].quantity
        except KeyError as e:
            raise RuntimeError(f"Reserve missing for {trade.reserve_currency}") from e

        # Sanity check on price calculatins
        if trade.is_spot():
            assert abs(float(reserve) - trade.get_planned_value()) < 0.01, f"Trade {trade}: Planned value {trade.get_planned_value()}, but wants to allocate reserve currency for {reserve}"

        if underflow_check:
            if available < reserve:
                raise NotEnoughMoney(f"Not enough reserves. We have {available}, trade wants {reserve}")

        trade.reserve_currency_allocated = reserve
        self.adjust_reserves(trade.reserve_currency, -reserve)

    def return_capital_to_reserves(self, trade: TradeExecution, underflow_check=True):
        """Return capital to reserves after a spot sell or collateral returned.

        """
        if trade.is_spot():
            assert trade.is_sell()

        self.adjust_reserves(trade.reserve_currency, trade.executed_reserve)

    def has_unexecuted_trades(self) -> bool:
        """Do we have any trades that have capital allocated, but not executed yet."""
        return any([p.has_unexecuted_trades() for p in self.open_positions])

    def update_reserves(self, new_reserves: List[ReservePosition]):
        """Update current reserves.

        Overrides current amounts of reserves.

        E.g. in the case users have deposited more capital.
        """

        assert not self.has_unexecuted_trades(), "Updating reserves while there are trades in progress will mess up internal account"

        for r in new_reserves:
            self.reserves[r.get_identifier()] = r

    def check_for_nonce_reuse(self, nonce: int):
        """A helper assert to see we are not generating invalid transactions somewhere.

        :raise: AssertionError
        """
        for p in self.get_all_positions():
            for t in p.trades.values():
                for tx in t.blockchain_transactions:
                    assert tx.nonce != nonce, f"Nonce {nonce} is already being used by trade {t} with txinfo {t.tx_info}"

<<<<<<< HEAD
    def revalue_positions(self, ts: datetime.datetime, valuation_method: Callable, revalue_frozen=True):
        """Revalue all open positions in the portfolio.

        - Reserves are not revalued
        - Credit supply positions are not revalued

        :param revalue_frozen:
            Revalue frozen positions as well
        """
        try:
            for p in self.open_positions.values():
                # TODO: How to handle credit supply position revaluation
                if not p.is_credit_supply():
                    ts, price = valuation_method(ts, p)
                    p.revalue_base_asset(ts, price)

            if revalue_frozen:
                for p in self.frozen_positions.values():
                    # TODO: How to handle credit supply position revaluation
                    if not p.is_credit_supply():
                        ts, price = valuation_method(ts, p)
                        p.revalue_base_asset(ts, price)
        except Exception as e:
            raise InvalidValuationOutput(f"Valuation model failed to output proper price: {valuation_method}: {e}") from e
        
    def revalue_positions_generic(self, ts: datetime.datetime, valuation_methods: list[Callable], revalue_frozen=True):
        """Revalue all open positions in the portfolio.

        - Reserves are not revalued
        - Credit supply positions are not revalued

        :param ts:
            Timestamp to use for valuation
        
        :param revalue_frozen:
            Revalue frozen positions as well
            
        :param valuation_methods:
            List of valuation methods to try
            
        :raise InvalidValuationOutput:
            When none of the valuation methods output a valid price
        """
        try:
            # revalue normal positions
            for position in self.open_positions.values():
                if position.is_credit_supply():
                    continue
                
                self.choose_valuation_method_and_revalue_position(ts, valuation_methods, position)
                
            if revalue_frozen:
                for p in self.frozen_positions.values():
                    # TODO: How to handle credit supply position revaluation
                    if p.is_credit_supply():
                        continue
                    
                    self.choose_valuation_method_and_revalue_position(ts, valuation_methods, p)

        except Exception as e:
            raise InvalidValuationOutput(f"Valuation models failed to output proper price: {valuation_methods}: {e}") from e

    def choose_valuation_method_and_revalue_position(self, ts: datetime.datetime, valuation_methods: list[Callable], position: TradingPosition):
        """Choose the correct valuation method and revalue the position.
        
        :param ts:
            Timestamp to use for valuation

        :param valuation_methods:
            List of valuation methods to choose from

        :param position:
            Position to revalue

        :raise NotImplementedError:
            If no valuation method is found for the position
        """

        assert position.pair.routing_hint, "Routing model not set for position pair"

        is_revalued = False
        for valuation_method in valuation_methods:
            if valuation_method.pricing_model.routing_model.routing_hint == position.pair.routing_hint:
                ts, price = valuation_method(ts, position)
                position.revalue_base_asset(ts, price)
                is_revalued = True

        if not is_revalued:
            raise NotImplementedError(f"Valuation model not found for {position.pair.routing_hint}")

=======
>>>>>>> 5b338964
    def get_default_reserve_asset(self) -> Tuple[Optional[AssetIdentifier], Optional[USDollarPrice]]:
        """Gets the default reserve currency associated with this state.

        For strategies that use only one reserve currency.
        This is the first in the reserve currency list.

        See also

        - :py:meth:`get_default_reserve_position`

        :return:
            Tuple (Reserve currency asset, its latest US dollar exchanage rate)

            Return (None, 1.0) if the strategy has not seen any deposits yet.
        """

        # Legacy path
        if len(self.reserves) == 0:
            return None, 1.0

        res_pos = next(iter(self.reserves.values()))
        return res_pos.asset, res_pos.reserve_token_price

    def get_all_trades(self) -> Iterable[TradeExecution]:
        """Iterate through all trades: completed, failed and in progress"""
        pos: TradingPosition
        for pos in self.get_all_positions():
            for t in pos.trades.values():
                yield t

    def get_first_and_last_executed_trade(self) -> Tuple[Optional[TradeExecution], Optional[TradeExecution]]:
        """Get first and last trades overall."""

        first = last = None

        for t in self.get_all_trades():
            if first is None:
                first = t
            if last is None:
                last = t
            if t.executed_at and first.executed_at and (t.executed_at < first.executed_at):
                first = t
            if t.executed_at and last.executed_at and (t.executed_at > last.executed_at):
                last = t
        return first, last

    def get_trading_history_duration(self) -> Optional[datetime.timedelta]:
        """How long this portfolio has trading history.

        Calculated as the difference between first and last executed trade.

        :return:
            None if there has been any trades.

            Zero seconds period if there is only a single trade.
        """
        first, last = self.get_first_and_last_executed_trade()
        
        if first and last:
            if first.executed_at and last.executed_at:
                return last.executed_at - first.executed_at

        return None

    def get_initial_deposit(self) -> Optional[USDollarAmount]:
        """How much we invested at the beginning of a backtest.

        - Assumes we track the performance against the US dollar

        - Assume there has been only one deposit event

        - This deposit happened at the start of the backtest

        TODO: Shoud not be used, as we have new `SyncModel` instance
        for backtesters. Code will be removed.
        """

        if len(self.reserves) == 0:
            return 0

        assert len(self.reserves) == 1, f"Reserve assets are not defined for this state, cannot get initial deposit\n" \
                                        f"State is {self}"
        reserve = next(iter(self.reserves.values()))
        if reserve.initial_deposit:
            return float(reserve.initial_deposit) * reserve.initial_deposit_reserve_token_price
        return None

    def get_all_traded_pairs(self) -> Iterable[TradingPairIdentifier]:
        """Get all pairs for which we have or had positions."""
        already_iterated_pairs = set()
        for p in self.get_all_positions():
            if p.pair not in already_iterated_pairs:
                already_iterated_pairs.add(p.pair)
                yield p.pair

    def initialise_reserves(self, asset: AssetIdentifier):
        """Create the initial reserve currency list.

        Currently we assume there can be only one reserve currency.
        """
        assert len(self.reserves) == 0, "Reserves already initialised"
        self.reserves[asset.address] = ReservePosition(
            asset=asset,
            quantity=Decimal(0),
            last_sync_at=None,
            reserve_token_price=None,
            last_pricing_at=None,
        )

    def get_single_pair(self) -> TradingPairIdentifier:
        """Return the only trading pair a single pair strategy has been trading.

        :raise NotSinglePair:

            This may happen when

            - Strategy has not traded yet

            - Strategy has traded multiple pairs
        """
        pairs = {p for p in self.get_all_traded_pairs()}
        if len(pairs) != 1:
            raise NotSinglePair(f"We have {len(pairs)} trading pairs, one expected")

        (pair,) = pairs
        return pair

    def allocate_balance_update_id(self) -> PrimaryKey:
        """Get a new balance update event id."""
        self.next_balance_update_id += 1
        return self.next_balance_update_id - 1

    def correct_open_position_balance(
            self,
            position: TradingPosition,
            expected_amount: Decimal,
            actual_amount: Decimal,
            strategy_cycle_ts: datetime.datetime,
            block_number: int,
            balance_update_id: int,
            ) -> TradeExecution:
        """Create an accounting entry trade that correct the balance."""

        raise NotImplementedError("This method is currently not being used, as the trading positions take account of direct quantity updates in get_quantity()")
        #
        # trade_id = self.next_trade_id
        # self.next_trade_id += 1
        #
        # assumed_price = position.last_token_price
        #
        # correction_amount = actual_amount - expected_amount
        #
        # trade = position.open_trade(
        #     strategy_cycle_ts,
        #     trade_id,
        #     quantity=correction_amount,
        #     reserve=None,
        #     assumed_price=assumed_price,
        #     trade_type=TradeType.accounting_correction,
        #     reserve_currency=position.reserve_currency,
        #     reserve_currency_price=position.last_reserve_price,
        # )
        #
        # trade.balance_update_id = balance_update_id
        # trade.notes = f"Accounting correction based on the actual on-chain balances.\n" \
        #               f"The internal ledger balance was  {expected_amount} {position.pair.base.token_symbol}\n" \
        #               f"On-chain balance was {actual_amount} {position.pair.base.token_symbol} at block {block_number:,}\n" \
        #               f"Balance was updated {correction_amount} {position.pair.base.token_symbol}\n"
        #
        # trade.mark_success(
        #     datetime.datetime.utcnow(),
        #     trade.planned_price,
        #     trade.planned_quantity,
        #     trade.planned_reserve,
        #     lp_fees=0,
        #     native_token_price=position.last_reserve_price,
        #     force=True,
        # )
        #
        # return trade

    def get_current_credit_positions(self) -> List[TradingPosition]:
        """Return currently open credit positions."""
        credit_positions = [p for p in self.get_open_and_frozen_positions() if p.is_credit_supply()]
        return credit_positions
    
    def get_leverage_positions(self) -> List[TradingPosition]:
        """Return currently open credit positions."""
        return [p for p in self.get_open_and_frozen_positions() if p.is_leverage()]

    def get_borrowed(self) -> USDollarAmount:
        return sum([p.get_borrowed() for p in self.get_open_and_frozen_positions()])

    def get_loan_net_asset_value(self) -> USDollarAmount:
        """What is our Net Asset Value (NAV) across all open loan positions."""
        return sum(l.get_net_asset_value() for l in self.get_open_loans())

    def get_total_collateral(self) -> USDollarAmount:
        raise NotImplementedError()<|MERGE_RESOLUTION|>--- conflicted
+++ resolved
@@ -776,7 +776,6 @@
                 for tx in t.blockchain_transactions:
                     assert tx.nonce != nonce, f"Nonce {nonce} is already being used by trade {t} with txinfo {t.tx_info}"
 
-<<<<<<< HEAD
     def revalue_positions(self, ts: datetime.datetime, valuation_method: Callable, revalue_frozen=True):
         """Revalue all open positions in the portfolio.
 
@@ -867,8 +866,6 @@
         if not is_revalued:
             raise NotImplementedError(f"Valuation model not found for {position.pair.routing_hint}")
 
-=======
->>>>>>> 5b338964
     def get_default_reserve_asset(self) -> Tuple[Optional[AssetIdentifier], Optional[USDollarPrice]]:
         """Gets the default reserve currency associated with this state.
 
