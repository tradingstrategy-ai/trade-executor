"""Default routing models for Uniswap v2 like exchange.

Describe which smart contract addresses are used to make a trade.
Map factory addresses, router addresses and quote token addresses.

- This takes one of the default routing options and gives the routing model for it

- The routing model consists of smart contract addresses needed to trade

- Parameters needed for basic routing for an Uniswap v2 compatible exchange:

    - Factory smart contract address

    - Router smart contract address

    - Pair contract "init code hash"

    - Wrapped token address

    - Stablecoin addresses

    - Wrapped token/stablecoin pool address

See also :py:class:`tradeexecutor.strategy.default_routing_options.TradeRouting`
that gives the users the choices for the trade routing options in their strategy module.

"""
from typing import TypedDict, List

from tradingstrategy.chain import ChainId

from tradeexecutor.backtest.backtest_routing import BacktestRoutingModel
from tradeexecutor.ethereum.uniswap_v2_routing import UniswapV2SimpleRoutingModel
from tradeexecutor.strategy.execution_context import ExecutionContext, ExecutionMode
from tradeexecutor.strategy.reserve_currency import ReserveCurrency
from tradeexecutor.strategy.default_routing_options import TradeRouting
from tradeexecutor.strategy.routing import RoutingModel


class RoutingData(TypedDict):
    """Describe raw smart contract order routing data."""

    chain_id: ChainId

    #: Factory contract address -> Tuple (default router address, init code hash)
    factory_router_map: tuple

    #: Token address -> pair address
    allowed_intermediary_pairs: dict

    #: Token address for the reserve currency
    #:
    #: E.g. BUSD, USDC address.
    #: Is given as :py:class:`tradeexecutor.strategy.reserve_currency.ReserveCurrency`
    #: and mapped to an address.
    #:
    reserve_token_address: str

    #: Supported quote token addresses
    #:
    #: Besides reserve currency, we can route three leg trades
    #: through high liquidity pools.
    #: E.g. if we buy XXX/BNB pair we route it through BNB/BUSD
    #: and WBNB would appear here as a supported quote token.
    #:
    #: E.g. (WBNB, BUSD), (WBNB, USDC)
    quote_token_addresses: List[str]


class MismatchReserveCurrency(Exception):
    """Routing table did not except this asset as a reserve currency and cannot route."""


def get_pancake_default_routing_parameters(reserve_currency: ReserveCurrency) -> RoutingData:
    """Generate routing using PancakeSwap v2 router. For the Binance Smart Chain.

    TODO: Polish the interface of this function when we have more strategies
    """

    if reserve_currency == ReserveCurrency.busd:
        # https://tradingstrategy.ai/trading-view/binance/tokens/0xe9e7cea3dedca5984780bafc599bd69add087d56
        reserve_token_address = "0xe9e7CEA3DedcA5984780Bafc599bD69ADd087D56".lower()

        # For three way trades, which pools we can use
        allowed_intermediary_pairs = {
            # Route WBNB through BUSD:WBNB pool,
            # https://tradingstrategy.ai/trading-view/binance/pancakeswap-v2/bnb-busd
            "0xbb4cdb9cbd36b01bd1cbaebf2de08d9173bc095c": "0x58f876857a02d6762e0101bb5c46a8c1ed44dc16",
        }

    elif reserve_currency == ReserveCurrency.usdc:
        # https://tradingstrategy.ai/trading-view/binance/tokens/0x8ac76a51cc950d9822d68b83fe1ad97b32cd580d
        reserve_token_address = "0x8ac76a51cc950d9822d68b83fe1ad97b32cd580d".lower()

        # For three way trades, which pools we can use
        allowed_intermediary_pairs = {
            # Route WBNB through USDC:WBNB pool,
            # https://tradingstrategy.ai/trading-view/binance/pancakeswap-v2/bnb-usdc
            "0xbb4cdb9cbd36b01bd1cbaebf2de08d9173bc095c": "0xd99c7f6c65857ac913a8f880a4cb84032ab2fc5b",
        }
    elif reserve_currency == ReserveCurrency.usdt:
        # https://tradingstrategy.ai/trading-view/binance/tokens/0x55d398326f99059ff775485246999027b3197955
        reserve_token_address = "0x55d398326f99059ff775485246999027b3197955".lower()

        # For three way trades, which pools we can use
        allowed_intermediary_pairs = {
            # Route WBNB through USDT:WBNB pool,
            # https://tradingstrategy.ai/trading-view/binance/pancakeswap-v2/bnb-usdt
            "0xbb4cdb9cbd36b01bd1cbaebf2de08d9173bc095c": "0x16b9a82891338f9ba80e2d6970fdda79d1eb0dae",
        }
    else:
        raise NotImplementedError()


    # Allowed exchanges as factory -> router pairs,
    # by their smart contract addresses
    # init_code_hash: https://bscscan.com/address/0x10ED43C718714eb63d5aA57B78B54704E256024E#code#L298
    factory_router_map = {
        "0xcA143Ce32Fe78f1f7019d7d551a6402fC5350c73": ("0x10ED43C718714eb63d5aA57B78B54704E256024E", "0x00fb7f630766e6a796048ea87d01acd3068e8ff67d078148a3fa3f4a84f69bd5")
    }

    return {
        "chain_id": ChainId.bsc,
        "factory_router_map": factory_router_map,
        "allowed_intermediary_pairs": allowed_intermediary_pairs,
        "reserve_token_address": reserve_token_address,
        "quote_token_addresses": {
            "0xbb4cdb9cbd36b01bd1cbaebf2de08d9173bc095c", "0xe9e7CEA3DedcA5984780Bafc599bD69ADd087D56", 
            "0x8ac76a51cc950d9822d68b83fe1ad97b32cd580d", "0x55d398326f99059ff775485246999027b3197955"
        }
    }

def get_quickswap_default_routing_parameters(reserve_currency: ReserveCurrency) -> RoutingData:
    """Generate routing using Trader Joe router. For Polygon chain.

    TODO: Polish the interface of this function when we have more strategies
    """
    if reserve_currency == ReserveCurrency.usdc:
        # https://tradingstrategy.ai/trading-view/polygon/tokens/0x2791bca1f2de4661ed88a30c99a7a9449aa84174
        reserve_token_address = "0x2791Bca1f2de4661ED88A30C99A7a9449Aa84174".lower()

        # For three way trades, which pools we can use
        allowed_intermediary_pairs = {
            # Route WMATIC through USDC:WMATIC pool,
            # https://tradingstrategy.ai/trading-view/polygon/quickswap/matic-usdc
            "0x0d500b1d8e8ef31e21c99d1db9a6444d3adf1270": "0x6e7a5fafcec6bb1e78bae2a1f0b612012bf14827",
        }
    elif reserve_currency == ReserveCurrency.usdt:
        # https://tradingstrategy.ai/trading-view/polygon/tokens/0xc2132d05d31c914a87c6611c10748aeb04b58e8f
        reserve_token_address = "0xc2132d05d31c914a87c6611c10748aeb04b58e8f".lower()

        # For three way trades, which pools we can use
        allowed_intermediary_pairs = {
            # Route WMATIC through USDT:WMATIC pool,
            # https://tradingstrategy.ai/trading-view/polygon/quickswap/matic-usdt
            "0x0d500b1d8e8ef31e21c99d1db9a6444d3adf1270": "0x604229c960e5cacf2aaeac8be68ac07ba9df81c3",
        }
    elif reserve_currency == ReserveCurrency.dai:
        # https://tradingstrategy.ai/trading-view/polygon/tokens/0x8f3cf7ad23cd3cadbd9735aff958023239c6a063
        reserve_token_address = "0x8f3cf7ad23cd3cadbd9735aff958023239c6a063".lower()

        # For three way trades, which pools we can use
        allowed_intermediary_pairs = {
            # Route USDC through DAI:UDSC pool,
            # https://tradingstrategy.ai/trading-view/polygon/quickswap/dai-usdc
            "0x2791bca1f2de4661ed88a30c99a7a9449aa84174":"0xf04adbf75cdfc5ed26eea4bbbb991db002036bdd"
        }
    else:    
        raise NotImplementedError()

    # Allowed exchanges as factory -> router pairs,
    # by their smart contract addresses
    # init_code_hash: https://polygonscan.com/address/0xa5E0829CaCEd8fFDD4De3c43696c57F7D7A678ff#code#L297
    factory_router_map = {
        "0x5757371414417b8C6CAad45bAeF941aBc7d3Ab32": ("0xa5E0829CaCEd8fFDD4De3c43696c57F7D7A678ff", "0x96e8ac4277198ff8b6f785478aa9a39f403cb768dd02cbee326c3e7da348845f")
    }

    return {
        "chain_id": ChainId.polygon,
        "factory_router_map": factory_router_map,
        "allowed_intermediary_pairs": allowed_intermediary_pairs,
        "reserve_token_address": reserve_token_address,
        "quote_token_addresses": {
            "0x2791Bca1f2de4661ED88A30C99A7a9449Aa84174", "0x0d500b1d8e8ef31e21c99d1db9a6444d3adf1270"
        }
    }

def get_trader_joe_default_routing_parameters(reserve_currency: ReserveCurrency) -> RoutingData:
    """Generate routing using Trader Joe router. For the Avalanche C-chain.

    TODO: Polish the interface of this function when we have more strategies
    """

    if reserve_currency == ReserveCurrency.usdc:
        # https://tradingstrategy.ai/trading-view/avalanche/tokens/0xb97ef9ef8734c71904d8002f8b6bc66dd9c48a6e
        reserve_token_address = "0xb97ef9ef8734c71904d8002f8b6bc66dd9c48a6e".lower()

        # For three way trades, which pools we can use
        allowed_intermediary_pairs = {
            # Route WAVAX through USDC:WAVAX pool,
            # https://tradingstrategy.ai/trading-view/avalanche/trader-joe/wavax-usdc
            "0xb31f66aa3c1e785363f0875a1b74e27b85fd66c7": "0xf4003f4efbe8691b60249e6afbd307abe7758adb",
        }
    elif reserve_currency == ReserveCurrency.usdt:
        # https://tradingstrategy.ai/trading-view/avalanche/tokens/0x9702230a8ea53601f5cd2dc00fdbc13d4df4a8c7
        reserve_token_address = "0x9702230a8ea53601f5cd2dc00fdbc13d4df4a8c7".lower()

        # For three way trades, which pools we can use
        allowed_intermediary_pairs = {
            # Route WAVAX through USDT:WAVAX pool,
            # https://tradingstrategy.ai/trading-view/avalanche/trader-joe/usdt-wavax
            "0xb31f66aa3c1e785363f0875a1b74e27b85fd66c7": "0xbb4646a764358ee93c2a9c4a147d5aded527ab73",
        }
    else:
        raise NotImplementedError()

    # Allowed exchanges as factory -> router pairs,
    # by their smart contract addresses
    # init_code_hash: https://snowtrace.io/address/0x60aE616a2155Ee3d9A68541Ba4544862310933d4#code#L174 
    factory_router_map = {
        "0x9Ad6C38BE94206cA50bb0d90783181662f0Cfa10": ("0x60aE616a2155Ee3d9A68541Ba4544862310933d4", "0x0bbca9af0511ad1a1da383135cf3a8d2ac620e549ef9f6ae3a4c33c2fed0af91")
    }

    return {
        "chain_id": ChainId.avalanche,
        "factory_router_map": factory_router_map,
        "allowed_intermediary_pairs": allowed_intermediary_pairs,
        "reserve_token_address": reserve_token_address,
        "quote_token_addresses": {
            "0xb97ef9ef8734c71904d8002f8b6bc66dd9c48a6e", "0x9702230a8ea53601f5cd2dc00fdbc13d4df4a8c7" 
            "0xb31f66aa3c1e785363f0875a1b74e27b85fd66c7"
        }
    }
    

def get_uniswap_v3_default_routing_parameters(reserve_currency: ReserveCurrency) -> RoutingData:
    """Generate routing using Uniswap V3 router"""

    if reserve_currency == ReserveCurrency.usdc:
        # https://tradingstrategy.ai/trading-view/ethereum/tokens/0xdac17f958d2ee523a2206206994597c13d831ec7
        reserve_token_address = "0xa0b86991c6218b36c1d19d4a2e9eb0ce3606eb48".lower()

        allowed_intermediary_pairs = {
            # Route WETH through USDC:WETH fee 0.05% pool,
            # https://tradingstrategy.ai/trading-view/ethereum/uniswap-v3/eth-usdc-fee-5
            "0xc02aaa39b223fe8d0a0e5c4f27ead9083c756cc2":"0x88e6a0c2ddd26feeb64f039a2c41296fcb3f5640",

            # Route USDT through USDC:USDT fee 0.01% pool,
            # https://tradingstrategy.ai/trading-view/ethereum/uniswap-v3/usdt-usdc-fee-1
            "0xdac17f958d2ee523a2206206994597c13d831ec7":"0x3416cf6c708da44db2624d63ea0aaef7113527c6"
        }
    elif reserve_currency == ReserveCurrency.usdt:
        # https://tradingstrategy.ai/trading-view/ethereum/tokens/0xdac17f958d2ee523a2206206994597c13d831ec7
        reserve_token_address = "0xdac17f958d2ee523a2206206994597c13d831ec7"

        allowed_intermediary_pairs = {
            # Route WETH through USDT:ETH fee 0.05% pool
            # https://tradingstrategy.ai/trading-view/ethereum/uniswap-v3/eth-usdt-fee-5
            "0xc02aaa39b223fe8d0a0e5c4f27ead9083c756cc2":"0x11b815efb8f581194ae79006d24e0d814b7697f6",

            # Route USDC through USDT:USDC fee 0.01% pool
            # https://tradingstrategy.ai/trading-view/ethereum/uniswap-v3/usdt-usdc-fee-1
            "0xa0b86991c6218b36c1d19d4a2e9eb0ce3606eb48":"0x3416cf6c708da44db2624d63ea0aaef7113527c6"

        }
    elif reserve_currency == ReserveCurrency.dai:
        # https://tradingstrategy.ai/trading-view/ethereum/tokens/0x6b175474e89094c44da98b954eedeac495271d0f
        reserve_token_address = "0x6b175474e89094c44da98b954eedeac495271d0f"

        allowed_intermediary_pairs = {
            # Route WETH through DAI:ETH fee 0.05% pool
            # https://tradingstrategy.ai/trading-view/ethereum/uniswap-v3/eth-dai-fee-5
            "0xc02aaa39b223fe8d0a0e5c4f27ead9083c756cc2":"0xc02aaa39b223fe8d0a0e5c4f27ead9083c756cc2",

            # Route USDC through DAI:USDC 0.01% pool
            # https://tradingstrategy.ai/trading-view/ethereum/uniswap-v3/dai-usdc-fee-1
            "0xa0b86991c6218b36c1d19d4a2e9eb0ce3606eb48":"0x5777d92f208679db4b9778590fa3cab3ac9e2168"
        }
    elif reserve_currency == ReserveCurrency.busd:
        # https://tradingstrategy.ai/trading-view/ethereum/tokens/0x4fabb145d64652a948d72533023f6e7a623c7c53
        reserve_token_address = "0x4fabb145d64652a948d72533023f6e7a623c7c53"

        allowed_intermediary_pairs = {
            # Route USDC through BUSD:USDC fee 0.01% pool
            # https://tradingstrategy.ai/trading-view/ethereum/uniswap-v3/busd-usdc-fee-1
            "0xa0b86991c6218b36c1d19d4a2e9eb0ce3606eb48":"0x5e35c4eba72470ee1177dcb14dddf4d9e6d915f4",

            # Route USDT through BUSD:USDT fee 0.05% pool
            # https://tradingstrategy.ai/trading-view/ethereum/uniswap-v3/busd-usdt-fee-5
            "0xdac17f958d2ee523a2206206994597c13d831ec7":"0xd5ad5ec825cac700d7deafe3102dc2b6da6d195d",

            # Route DAI through BUSD:DAI fee 0.01% pool
            # https://tradingstrategy.ai/trading-view/ethereum/uniswap-v3/busd-dai-fee-1
            "0x6b175474e89094c44da98b954eedeac495271d0f":"0xd1000344c3a00846462b4624bb452621cf2ce001"
        }
    else:
        raise NotImplementedError()

    # Allowed exchanges as factory -> router pairs,
    # by their smart contract addresses
    # init_code_hash: https://etherscan.io/address/0xe592427a0aece92de3edee1f18e0157c05861564#code#F12#L6
    factory_router_map = {
        "0x1F98431c8aD98523631AE4a59f267346ea31F984": ("0xE592427A0AEce92De3Edee1F18E0157C05861564", "0xe34f199b19b2b4f47f68442619d555527d244f78a3297ea89325f843f87b8b54")
    }

    return {
        "chain_id": ChainId.ethereum,
        "factory_router_map": factory_router_map,
        "allowed_intermediary_pairs": allowed_intermediary_pairs,
        "reserve_token_address": reserve_token_address,
        # USDC, WETH, USDT
        "quote_token_addresses": {
            "0xA0b86991c6218b36c1d19D4a2e9Eb0cE3606eB48", "0xC02aaA39b223FE8D0A0e5C4F27eAD9083C756Cc2",
            "0xdac17f958d2ee523a2206206994597c13d831ec7"
        }
    }

def get_uniswap_v2_default_routing_parameters(reserve_currency: ReserveCurrency) -> RoutingData:
    """Generate routing using Uniswap v2 router.

    TODO: Polish the interface of this function when we have more strategies
    """

    if reserve_currency == ReserveCurrency.usdc:
        # https://tradingstrategy.ai/trading-view/ethereum/tokens/0xa0b86991c6218b36c1d19d4a2e9eb0ce3606eb48
        reserve_token_address = "0xA0b86991c6218b36c1d19D4a2e9Eb0cE3606eB48".lower()

        # For three way trades, which pools we can use
        allowed_intermediary_pairs = {
            # Route WETH through USDC:WETH pool,
            # https://tradingstrategy.ai/trading-view/ethereum/uniswap-v2/eth-usdc
            "0xC02aaA39b223FE8D0A0e5C4F27eAD9083C756Cc2": "0xb4e16d0168e52d35cacd2c6185b44281ec28c9dc",
        }
    elif reserve_currency == ReserveCurrency.usdt:
        # https://tradingstrategy.ai/trading-view/ethereum/tokens/0xdac17f958d2ee523a2206206994597c13d831ec7
        reserve_token_address = "0xdac17f958d2ee523a2206206994597c13d831ec7".lower()

        # For three way trades, which pools we can use
        allowed_intermediary_pairs = {
            # Route WETH through USDT:WETH pool,
            # https://tradingstrategy.ai/trading-view/ethereum/uniswap-v2/eth-usdt
            "0xC02aaA39b223FE8D0A0e5C4F27eAD9083C756Cc2": "0x0d4a11d5eeaac28ec3f61d100daf4d40471f1852",
        }
    elif reserve_currency == ReserveCurrency.dai:
        # https://tradingstrategy.ai/trading-view/ethereum/tokens/0x6b175474e89094c44da98b954eedeac495271d0f
        reserve_token_address = "0x6b175474e89094c44da98b954eedeac495271d0f".lower()

        # For three way trades, which pools we can use
        allowed_intermediary_pairs = {
            # Route WETH through DAI:WETH pool,
            # https://tradingstrategy.ai/trading-view/ethereum/uniswap-v2/eth-dai
            "0xC02aaA39b223FE8D0A0e5C4F27eAD9083C756Cc2":"0xa478c2975ab1ea89e8196811f51a7b7ade33eb11"
        }   
    else:
        raise NotImplementedError()

    # Allowed exchanges as factory -> router pairs,
    # by their smart contract addresses
    # https://docs.uniswap.org/protocol/V2/reference/smart-contracts/factory
    # https://github.com/Uniswap/v2-core/issues/102
    # init_code_hash: https://etherscan.io/address/0x7a250d5630B4cF539739dF2C5dAcb4c659F2488D#code#L700
    factory_router_map = {
        "0x5C69bEe701ef814a2B6a3EDD4B1652CB9cc5aA6f": ("0x7a250d5630B4cF539739dF2C5dAcb4c659F2488D", "96e8ac4277198ff8b6f785478aa9a39f403cb768dd02cbee326c3e7da348845f")
    }

    return {
        "chain_id": ChainId.ethereum,
        "factory_router_map": factory_router_map,
        "allowed_intermediary_pairs": allowed_intermediary_pairs,
        "reserve_token_address": reserve_token_address,
        # USDC, WETH, USDT
        "quote_token_addresses": {
            "0xA0b86991c6218b36c1d19D4a2e9Eb0cE3606eB48", "0xC02aaA39b223FE8D0A0e5C4F27eAD9083C756Cc2",
            "0xdac17f958d2ee523a2206206994597c13d831ec7"
        }
    }

def create_uniswap_v2_compatible_routing(routing_type: TradeRouting, reserve_currency: ReserveCurrency) -> UniswapV2SimpleRoutingModel:
    """Set up Uniswap v2 compatible routing.

    - This takes one of the default routing options and gives the routing model for it

    - The routing model consists of smart contract addresses needed to trade
    """
<<<<<<< HEAD

=======
    
>>>>>>> f2bdb49c
    # pancakeswap on bsc
    if routing_type == TradeRouting.pancakeswap_busd:
        if reserve_currency != ReserveCurrency.busd:
            raise MismatchReserveCurrency(f"Got {routing_type} with {reserve_currency}")
    elif routing_type == TradeRouting.pancakeswap_usdc:
        if reserve_currency != ReserveCurrency.usdc:
            raise MismatchReserveCurrency(f"Got {routing_type} with {reserve_currency}")
    elif routing_type == TradeRouting.pancakeswap_usdt:
        if reserve_currency != ReserveCurrency.usdt:
            raise MismatchReserveCurrency(f"Got {routing_type} with {reserve_currency}")
    
    # quickswap on polygon
    elif routing_type == TradeRouting.quickswap_usdc:
        if reserve_currency != ReserveCurrency.usdc:
            raise MismatchReserveCurrency(f"Got {routing_type} with {reserve_currency}")
    elif routing_type == TradeRouting.quickswap_usdt:
        if reserve_currency != ReserveCurrency.usdt:
            raise MismatchReserveCurrency(f"Got {routing_type} with {reserve_currency}")
    elif routing_type == TradeRouting.quickswap_dai:
        if reserve_currency != ReserveCurrency.dai:
            raise MismatchReserveCurrency(f"Got {routing_type} with {reserve_currency}")
<<<<<<< HEAD
   
=======
    
>>>>>>> f2bdb49c
    # trader joe on avalanche
    elif routing_type == TradeRouting.trader_joe_usdc:
        if reserve_currency != ReserveCurrency.usdc:
            raise MismatchReserveCurrency(f"Got {routing_type} with {reserve_currency}")
    elif routing_type == TradeRouting.trader_joe_usdt:
        if reserve_currency != ReserveCurrency.usdt:
            raise MismatchReserveCurrency(f"Got {routing_type} with {reserve_currency}")
    
    # uniswap v2 on ethereum
    elif routing_type == TradeRouting.uniswap_v2_usdc:
        if reserve_currency != ReserveCurrency.usdc:
            raise MismatchReserveCurrency(f"Got {routing_type} with {reserve_currency}")
    elif routing_type == TradeRouting.uniswap_v2_usdt:
        if reserve_currency != ReserveCurrency.usdt:
            raise MismatchReserveCurrency(f"Got {routing_type} with {reserve_currency}")
    elif routing_type == TradeRouting.uniswap_v2_dai:
        if reserve_currency != ReserveCurrency.dai:
            raise MismatchReserveCurrency(f"Got {routing_type} with {reserve_currency}")
    
    # uniswap v3 on ethereum
    elif routing_type == TradeRouting.uniswap_v3_usdc:
        if reserve_currency != ReserveCurrency.usdc:
            raise MismatchReserveCurrency(f"Got {routing_type} with {reserve_currency}")
    elif routing_type == TradeRouting.uniswap_v3_usdt:
        if reserve_currency != ReserveCurrency.usdt:
            raise MismatchReserveCurrency(f"Got {routing_type} with {reserve_currency}")
    elif routing_type == TradeRouting.uniswap_v3_dai:
        if reserve_currency != ReserveCurrency.dai:
            raise MismatchReserveCurrency(f"Got {routing_type} with {reserve_currency}")
    elif routing_type == TradeRouting.uniswap_v3_busd:
        if reserve_currency != ReserveCurrency.busd:
            raise MismatchReserveCurrency(f"Got {routing_type} with {reserve_currency}")
<<<<<<< HEAD
    
    # else
=======

>>>>>>> f2bdb49c
    else:
        raise NotImplementedError(f"Unknown routing type")

    if routing_type in (TradeRouting.pancakeswap_busd, TradeRouting.pancakeswap_usdc, TradeRouting.pancakeswap_usdt):
        # pancake on bsc
        params = get_pancake_default_routing_parameters(reserve_currency)
    elif routing_type in (TradeRouting.quickswap_usdc, TradeRouting.quickswap_usdt, TradeRouting.quickswap_dai):
        # quickswap on polygon
        params = get_quickswap_default_routing_parameters(reserve_currency)
    elif routing_type in (TradeRouting.trader_joe_usdc, TradeRouting.trader_joe_usdt):
        # trader joe on avalanche
        params = get_trader_joe_default_routing_parameters(reserve_currency)
    elif routing_type in (TradeRouting.uniswap_v2_usdc, TradeRouting.uniswap_v2_usdt, TradeRouting.uniswap_v2_dai):
        # uniswap v2 on eth
        params = get_uniswap_v2_default_routing_parameters(reserve_currency)
    elif routing_type in (TradeRouting.uniswap_v3_usdc, TradeRouting.uniswap_v3_usdt, TradeRouting.uniswap_v3_dai, TradeRouting.uniswap_v3_busd):
        # uniswap v3 on eth
        params = get_uniswap_v3_default_routing_parameters(reserve_currency)
    else:
        raise NotImplementedError()

    routing_model = UniswapV2SimpleRoutingModel(
        params["factory_router_map"],
        params["allowed_intermediary_pairs"],
        params["reserve_token_address"],
        params["chain_id"],
    )

    return routing_model



def get_backtest_routing_model(routing_type: TradeRouting, reserve_currency: ReserveCurrency) -> BacktestRoutingModel:
    """Get routing options for backtests.

    At the moment, just create a real router and copy parameters from there.
    """

    real_routing_model = create_uniswap_v2_compatible_routing(routing_type, reserve_currency)

    return BacktestRoutingModel(
        real_routing_model.factory_router_map,
        real_routing_model.allowed_intermediary_pairs,
        real_routing_model.reserve_token_address,
    )


def get_routing_model(
        execution_context: ExecutionContext,
        routing_type: TradeRouting,
        reserve_currency: ReserveCurrency) -> RoutingModel:
    """Create trade routing model for the strategy.

    :param execution_model:
        Either backtest or live

    :param routing_type:
        One of the default routing options, as definedin backtest notebook or strategy module

    :param reserve_currency:
        One of the default reserve currency options, as definedin backtest notebook or strategy module
    """

    if execution_context.mode == ExecutionMode.backtesting:
        return get_backtest_routing_model(routing_type, reserve_currency)
    else:
        return create_uniswap_v2_compatible_routing(routing_type, reserve_currency)<|MERGE_RESOLUTION|>--- conflicted
+++ resolved
@@ -382,11 +382,7 @@
 
     - The routing model consists of smart contract addresses needed to trade
     """
-<<<<<<< HEAD
-
-=======
     
->>>>>>> f2bdb49c
     # pancakeswap on bsc
     if routing_type == TradeRouting.pancakeswap_busd:
         if reserve_currency != ReserveCurrency.busd:
@@ -408,11 +404,7 @@
     elif routing_type == TradeRouting.quickswap_dai:
         if reserve_currency != ReserveCurrency.dai:
             raise MismatchReserveCurrency(f"Got {routing_type} with {reserve_currency}")
-<<<<<<< HEAD
-   
-=======
     
->>>>>>> f2bdb49c
     # trader joe on avalanche
     elif routing_type == TradeRouting.trader_joe_usdc:
         if reserve_currency != ReserveCurrency.usdc:
@@ -445,12 +437,7 @@
     elif routing_type == TradeRouting.uniswap_v3_busd:
         if reserve_currency != ReserveCurrency.busd:
             raise MismatchReserveCurrency(f"Got {routing_type} with {reserve_currency}")
-<<<<<<< HEAD
-    
-    # else
-=======
-
->>>>>>> f2bdb49c
+
     else:
         raise NotImplementedError(f"Unknown routing type")
 
