--- conflicted
+++ resolved
@@ -278,15 +278,10 @@
             This set is the list of pair smart contract addresses that
             are allowed to be used as a hop.
 
-<<<<<<< HEAD
-        :param fee:
-            Trading fee expressed as int in bps. E.g. 30 => 0.3%
-=======
         :param trading_fee:
             Trading fee express as float bps.
 
             This is the LP fee applied to all swaps.
->>>>>>> c984ffd9
 
         :param chain_id:
             Store the chain id for which these routes were generated for.
@@ -309,7 +304,15 @@
         self.allowed_intermediary_pairs = {k.lower(): v.lower() for k, v in allowed_intermediary_pairs.items()}
         self.reserve_token_address = reserve_token_address
         self.chain_id = chain_id
+
+        assert trading_fee is not None, "Trading fee missing"
+        assert trading_fee >= 0, f"Got fee: {trading_fee}"
+        assert trading_fee <= 1, f"Got fee: {trading_fee}"
+
         self.trading_fee = trading_fee
+
+    def get_default_trading_fee(self) -> Optional[float]:
+        return self.trading_fee
 
         assert trading_fee is not None, "Trading fee missing"
         assert trading_fee >= 0, f"Got fee: {trading_fee}"
