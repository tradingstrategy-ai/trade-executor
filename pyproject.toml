[tool.poetry]
name = "trade-executor"
version = "0.2"
description = "Trading strategy execution and backtesting"
authors = ["Mikko Ohtamaa <mikko@tradingstrategy.ai>"]
homepage = "https://tradingstrategy.ai"
repository = "https://github.com/tradingstrategy-ai/trade-executor"
license = "APGL"
readme = "README.md"
keywords = ["algorithmic trading", "ethereum", "cryptocurrency", "uniswap", "quantitative finance", "binance", "blockchain", "pancakeswap", "polygon", "web3"]
packages = [
    { include = "tradeexecutor" },
]

[tool.poetry.dependencies]
python = ">=3.10,<3.11"

# Use these during development
# web3-ethereum-defi = {path = "deps/web3-ethereum-defi", develop = true}
# trading-strategy = {path = "deps/trading-strategy", develop = true}
requests = "^2.27.1"
web3 = "^5.26.0"
<<<<<<< HEAD
web3-ethereum-defi = {version = "0.13.11", extras=["data"]}
trading-strategy = "0.10.2"
=======
web3-ethereum-defi = "0.11.3"
trading-strategy = "0.11.1"
>>>>>>> c03de3a3
matplotlib = "^3.6.0"
jupyterlab = "^3.5.0"
pandas-ta = "^0.3.14-beta.0"
tqdm-loggable = "^0.1.2"

# tqdm progress bar doesn't show up in VScode Jupyter with ipywidgets>=8
# https://github.com/microsoft/vscode-jupyter/issues/11014
ipywidgets = ">=7.0,<8.0"

#
# Execution deps
#
typer = {version="^0.4.0", optional = true}
colorama = {version="^0.4.4", optional = true}
coloredlogs = {version="^15.0.1", optional = true}
prompt-toolkit = {version = "^3.0.31", optional = true}
APScheduler = {version="^3.9.1", optional = true}
#python-logstash-tradingstrategy = {version="^0.5.0", optional = true}
python-logstash-tradingstrategy = { git = "https://github.com/tradingstrategy-ai/python-logstash.git", rev = "982dd3e6a374b443f14139508f0c12423193755a" }
python-logging-discord-handler = {version="^0.1.3", optional = true}
python-dotenv = {version="^0.21.0", optional = true}
kaleido = {version="0.2.1", optional = true}

#
# Web server deps
#
pyramid = {version="^2.0", optional = true}
pyramid-openapi3 = {version="^0.13", optional = true}
waitress = {version="^2.0.0", optional = true}
WebTest = {version="^3.0.0", optional = true}

#
# Legacy strategy deps
#
trading-strategy-qstrader = {version="^0.5",  optional = true}

#
# This package is to be used in various environemnts
# - Execution oracles (makes trades)
# - Client side Python within a browser
# - Web server
#
# Note: in the future execution may exist without a web server,
# e.g. in-browser  bots.
#
tqdm = "^4.64.1"
tblib = "^1.7.0"
[tool.poetry.extras]

# Legacy strats
qstrader = ["trading-strategy-qstrader"]

# Only needed when running live trades
execution = [
    "python-logging-discord-handler",
    "python-logstash-tradingstrategy",
    "APScheduler",
    "typer",
    "colorama",
    "coloredlogs",
    "prompt-toolkit",
    "python-dotenv",
    "setuptools",
    "kaleido"
]

# These dependencies are not neededon the client side code
web-server = [
    "pyramid",
    "WebTest",
    "pyramid-openapi3",
    "waitress"
]

data = ["web3-ethereum-defi"]

[tool.poetry.dev-dependencies]
pytest = "^6.2.5"
ipdb = "^0.13.9"
flaky = "^3.7.0"

[build-system]
requires = ["poetry-core>=1.0.0"]
build-backend = "poetry.core.masonry.api"

[tool.poetry.scripts]
trade-executor = 'tradeexecutor.cli.main:app'
get-latest-release = 'tradeexecutor.cli.latest_release:main'
prepare-docker-env = 'tradeexecutor.cli.prepare_docker_env:main'

[tool.pytest.ini_options]
addopts = "-s --tb=native"
testpaths = [
    "tests",
]

filterwarnings = [
    # python_openapi complaint
    "ignore:::.*.jsonschema",
    # DeprecationWarning: Subclassing validator classes is not intended to be part of their public API. A future version will make doing so an error, as the behavior of subclasses isn't guaranteed to stay the same between releases of jsonschema. Instead, prefer composition of validators, wrapping them in an object owned entirely by the downstream library.
    "ignore:::.*.validators",
    "ignore::DeprecationWarning:openapi_spec_validator.*:",
    #  DeprecationWarning: abi.decode_single() is deprecated and will be removed in version 4.0.0 in favor of abi.decode()
    "ignore::DeprecationWarning:eth_abi.*:",
    "ignore:::.*.codec",
]<|MERGE_RESOLUTION|>--- conflicted
+++ resolved
@@ -20,13 +20,8 @@
 # trading-strategy = {path = "deps/trading-strategy", develop = true}
 requests = "^2.27.1"
 web3 = "^5.26.0"
-<<<<<<< HEAD
 web3-ethereum-defi = {version = "0.13.11", extras=["data"]}
 trading-strategy = "0.10.2"
-=======
-web3-ethereum-defi = "0.11.3"
-trading-strategy = "0.11.1"
->>>>>>> c03de3a3
 matplotlib = "^3.6.0"
 jupyterlab = "^3.5.0"
 pandas-ta = "^0.3.14-beta.0"
