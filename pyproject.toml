--- conflicted
+++ resolved
@@ -16,13 +16,8 @@
 python = ">=3.10,<=3.12"
 
 # Use these during development
-<<<<<<< HEAD
 # trading-strategy = {path = "deps/trading-strategy", develop = true}
 trading-strategy = "^0.22.3"
-=======
-#rading-strategy = {path = "deps/trading-strategy", develop = true}
-trading-strategy = "^0.22.1"
->>>>>>> 82af6589
 requests = "^2.27.1"
 matplotlib = "^3.6.0"
 jupyterlab = "^4.0.7"
