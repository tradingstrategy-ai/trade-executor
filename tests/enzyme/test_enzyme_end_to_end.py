"""Eznyme end-to-end test."""
import json
import os
import secrets
import tempfile
import logging

from pathlib import Path
from unittest.mock import patch

import pytest
from click.testing import Result
from eth_account import Account
from typer.main import get_command
from web3 import Web3

from eth_defi.abi import get_deployed_contract
from eth_defi.anvil import AnvilLaunch
from hexbytes import HexBytes
from typer.testing import CliRunner
from web3.contract import Contract
from eth_typing import HexAddress

from eth_defi.enzyme.deployment import EnzymeDeployment
from eth_defi.enzyme.vault import Vault
from eth_defi.hotwallet import HotWallet
from eth_defi.trace import assert_transaction_success_with_explanation
from eth_defi.uniswap_v2.deployment import UniswapV2Deployment

from tradingstrategy.pair import PandasPairUniverse
from tradingstrategy.chain import ChainId

from tradeexecutor.cli.main import app
from tradeexecutor.state.blockhain_transaction import BlockchainTransactionType
from tradeexecutor.state.trade import TradeType
from tradeexecutor.state.identifier import AssetIdentifier, TradingPairIdentifier
from tradeexecutor.state.state import State


logger = logging.getLogger(__name__)


@pytest.fixture
def hot_wallet(web3, deployer, user_1, usdc: Contract, vault: Vault) -> HotWallet:
    """Create hot wallet for the signing tests.

    Top is up with some gas money and 500 USDC.
    """
    private_key = HexBytes(secrets.token_bytes(32))
    account = Account.from_key(private_key)
    wallet = HotWallet(account)
    wallet.sync_nonce(web3)
    tx_hash = web3.eth.send_transaction({"to": wallet.address, "from": user_1, "value": 15 * 10**18})
    assert_transaction_success_with_explanation(web3, tx_hash)
    tx_hash = usdc.functions.transfer(wallet.address, 500 * 10**6).transact({"from": deployer})
    assert_transaction_success_with_explanation(web3, tx_hash)

    # Promote the hot wallet to the asset manager
    tx_hash = vault.vault.functions.addAssetManagers([account.address]).transact({"from": user_1})
    assert_transaction_success_with_explanation(web3, tx_hash)

    return wallet


@pytest.fixture()
def strategy_file() -> Path:
    """Where do we load our strategy file."""
    return Path(os.path.dirname(__file__)) / "../../strategies/test_only" / "enzyme_end_to_end.py"


@pytest.fixture()
def state_file() -> Path:
    """The state file for the tests.

    Always start with an empty file.
    """
    path = Path("/tmp/test_enzyme_end_to_end.json")
    if path.exists():
        os.remove(path)
    return path


@pytest.fixture()
def environment(
    anvil: AnvilLaunch,
    deployer: HexAddress,
    vault: Vault,
    user_1: HexAddress,
    uniswap_v2: UniswapV2Deployment,
    multipair_universe: PandasPairUniverse,
<<<<<<< HEAD
    hot_wallet: HotWallet,
    state_file: Path,
    strategy_file: Path,
    ) -> dict:
    """Passed to init and start commands as environment variables"""
    # Set up the configuration for the live trader
    environment = {
        "EXECUTOR_ID": "test_enzyme_live_trading_init",
        "NAME": "test_enzyme_live_trading_init",
        "STRATEGY_FILE": strategy_file.as_posix(),
        "PRIVATE_KEY": hot_wallet.account.key.hex(),
        "JSON_RPC_ANVIL": anvil.json_rpc_url,
        "STATE_FILE": state_file.as_posix(),
        "ASSET_MANAGEMENT_MODE": "enzyme",
        "UNIT_TESTING": "true",
        # "LOG_LEVEL": "info",  # Set to info to get debug data for the test run
        "LOG_LEVEL": "disabled",
        "VAULT_ADDRESS": vault.address,
        "VAULT_ADAPTER_ADDRESS": vault.generic_adapter.address,
        "TEST_EVM_UNISWAP_V2_ROUTER": uniswap_v2.router.address,
        "TEST_EVM_UNISWAP_V2_FACTORY": uniswap_v2.factory.address,
        "TEST_EVM_UNISWAP_V2_INIT_CODE_HASH": uniswap_v2.init_code_hash,
        "CONFIRMATION_BLOCK_COUNT": "0",  # Needed for test backend, Anvil
        "MAX_CYCLES": "5",  # Run decide_trades() 5 times
        "PAIR": '(ChainId.anvil, "UniswapV2MockClient", "WETH", "USDC", 0.003)',
    }
    return environment


@pytest.fixture()
def environment_single_pair(
    anvil: AnvilLaunch,
    deployer: HexAddress,
    vault: Vault,
    user_1: HexAddress,
    uniswap_v2: UniswapV2Deployment,
    pair_universe: PandasPairUniverse,
=======
>>>>>>> cfe2a769
    hot_wallet: HotWallet,
    state_file: Path,
    strategy_file: Path,
    ) -> dict:
    """Passed to init and start commands as environment variables"""
    # Set up the configuration for the live trader
    environment = {
        "EXECUTOR_ID": "test_enzyme_live_trading_init",
        "NAME": "test_enzyme_live_trading_init",
        "STRATEGY_FILE": strategy_file.as_posix(),
        "PRIVATE_KEY": hot_wallet.account.key.hex(),
        "JSON_RPC_ANVIL": anvil.json_rpc_url,
        "STATE_FILE": state_file.as_posix(),
        "ASSET_MANAGEMENT_MODE": "enzyme",
        "UNIT_TESTING": "true",
        # "LOG_LEVEL": "info",  # Set to info to get debug data for the test run
        "LOG_LEVEL": "disabled",
        "VAULT_ADDRESS": vault.address,
        "VAULT_ADAPTER_ADDRESS": vault.generic_adapter.address,
        "TEST_EVM_UNISWAP_V2_ROUTER": uniswap_v2.router.address,
        "TEST_EVM_UNISWAP_V2_FACTORY": uniswap_v2.factory.address,
        "TEST_EVM_UNISWAP_V2_INIT_CODE_HASH": uniswap_v2.init_code_hash,
        "CONFIRMATION_BLOCK_COUNT": "0",  # Needed for test backend, Anvil
        "MAX_CYCLES": "5",  # Run decide_trades() 5 times
        "PAIR": '(ChainId.anvil, "UniswapV2MockClient", "WETH", "USDC", 0.003)',
    }
    return environment


def run_init(environment: dict) -> Result:
    """Run vault init command"""

    # https://typer.tiangolo.com/tutorial/testing/
    runner = CliRunner()

    # Need to use patch here, or parent shell env vars will leak in and cause random test failres
    with patch.dict(os.environ, environment, clear=True):
        result = runner.invoke(app, "init", env=environment)

    if result.exception:
        raise result.exception

    return result


def test_enzyme_live_trading_init(
    environment: dict,
    state_file: Path,
):
    """Initialize Enzyme vault for live trading.

    Provide faux chain using Anvil with one pool that a sample strategy is trading.
    """

    result = run_init(environment)
    assert result.exit_code == 0

    # Check the initial state sync set some of the variables
    with state_file.open("rt") as inp:
        state = State.from_json(inp.read())
        assert state.sync.deployment.vault_token_name is not None
        assert state.sync.deployment.vault_token_symbol is not None
        assert state.sync.deployment.block_number > 1


def test_enzyme_live_trading_start(
    environment_single_pair: dict,
    state_file: Path,
    usdc: Contract,
    weth: Contract,
    vault: Vault,
    deployer: HexAddress,
):
    """Run Enzyme vaulted strategy for few cycles.

    - Set up local Anvil testnet with Uniswap v2 and Enzyme

    - Create a strategy that trade ETH-USDC pair and does few buys and sells

    - Run cycles of this strategy

    - Check that the state file output looks good

    - Check that the chain output looks good

    At the end of 5th cycle we should have

    - 1 open position, id 2

    - 1 closed position, id 1
    """


    # Need to be initialised first
    result = run_init(environment_single_pair)
    assert result.exit_code == 0

    # Deposit some money in the vault
    usdc.functions.approve(vault.comptroller.address, 500 * 10**6).transact({"from": deployer})
    vault.comptroller.functions.buyShares(500 * 10**6, 1).transact({"from": deployer})

    # Run strategy for few cycles.
    # Manually call the main() function so that Typer's CliRunner.invoke() does not steal
    # stdin and we can still set breakpoints
    cli = get_command(app)
    with patch.dict(os.environ, environment_single_pair, clear=True):
        with pytest.raises(SystemExit) as e:
            cli.main(args=["start"])

        assert e.value.code == 0

    # Check that trades completed
    with state_file.open("rt") as inp:
        state = State.from_json(inp.read())

        # Show tx revert reason if possible
        if len(state.portfolio.frozen_positions) > 0:
            for p in state.portfolio.frozen_positions.values():
                raise AssertionError(f"Frozen position {p}: {p.get_freeze_reason()}")

        assert len(state.portfolio.closed_positions) == 1
        assert len(state.portfolio.open_positions) == 1

        # Pick an example trade to examine
        p = state.portfolio.open_positions[2]
        t = p.trades[3]
        assert t.is_success()
        assert t.lp_fees_estimated == pytest.approx(0.14991015720000014)
        assert t.lp_fees_paid in (0, None)  # Not supported yet
        assert t.trade_type == TradeType.rebalance
        assert t.slippage_tolerance == 0.02  # Set in enzyme_end_to_end.py strategy module

        tx = t.blockchain_transactions[0]
        assert tx.type == BlockchainTransactionType.enzyme_vault

    # Check on-chain balances
    usdc_balance = usdc.functions.balanceOf(vault.vault.address).call()
    weth_balance = weth.functions.balanceOf(vault.vault.address).call()

    assert usdc_balance == pytest.approx(10**6 * 449.730472)
    assert weth_balance == pytest.approx(10**18 * 0.03112978758721282)


def test_enzyme_deploy_vault(
    environment: dict,
    web3: Web3,
    state_file: Path,
    usdc: Contract,
    weth: Contract,
    vault: Vault,
    deployer: HexAddress,
    enzyme_deployment: EnzymeDeployment,
):
    """Deploy Enzymeß vault via CLI.

    - Set up local Anvil testnet with Uniswap v2 and Enzyme

    - Deploy a new vault using CLI

    """

    vault_record_file = os.path.join(tempfile.mkdtemp(), 'vault_record.json')
    env = environment.copy()
    env["FUND_NAME"] = "Toholampi Capital"
    env["FUND_SYMBOL"] = "COW"
    env["VAULT_RECORD_FILE"] = vault_record_file
    env["COMPTROLLER_LIB"] = enzyme_deployment.contracts.comptroller_lib.address
    env["DENOMINATION_ASSET"] = usdc.address


    # Run strategy for few cycles.
    # Manually call the main() function so that Typer's CliRunner.invoke() does not steal
    # stdin and we can still set breakpoints
    cli = get_command(app)
    with patch.dict(os.environ, env, clear=True):
        with pytest.raises(SystemExit) as e:
            cli.main(args=["enzyme-deploy-vault"])
        assert e.value.code == 0

    # Check tat the vault was created
    with open(vault_record_file, "rt") as inp:
        vault_record = json.load(inp)
        comptroller_contract, vault_contract = EnzymeDeployment.fetch_vault(enzyme_deployment, vault_record["vault"])
        generic_adapter_contract = get_deployed_contract(web3, f"VaultSpecificGenericAdapter.json", vault_record["generic_adapter"])
        payment_forwarder_contract = get_deployed_contract(web3, f"VaultUSDCPaymentForwarder.json", vault_record["usdc_payment_forwarder"])

        vault = Vault(
            vault=vault_contract,
            comptroller=comptroller_contract,
            deployment=enzyme_deployment,
            generic_adapter=generic_adapter_contract,
            payment_forwarder=payment_forwarder_contract,
        )

        assert vault.get_name() == "Toholampi Capital"
        assert vault.get_symbol() == "COW"
        assert vault.payment_forwarder.functions.amountProxied().call() == 0


@pytest.fixture()
def pair_address(weth_usdc_trading_pair: TradingPairIdentifier) -> HexAddress:
    """
    """


def test_enzyme_perform_test_trade(
    environment: dict,
    web3: Web3,
    state_file: Path,
    usdc: Contract,
    weth: Contract,
    vault: Vault,
    deployer: HexAddress,
    enzyme_deployment: EnzymeDeployment,
):
    """Perform a test trade on Enzymy vault via CLI.

    - Use a vault deployed by the test fixtures

    - Initialise the strategy to use this vault

    - Perform a test trade on this fault

    :param weth_usdc_trading_pair: Trading pair to use for the test trade

    Can choose from 
    
    - weth_usdc_trading_pair
    - bob_usdc_trading_pair
    - pepe_usdc_trading_pair
    - biao_usdt_trading_pair
    """

    env = environment.copy()
    env["VAULT_ADDRESS"] = vault.address
    env["VAULT_ADAPTER_ADDRESS"] = vault.generic_adapter.address



    cli = get_command(app)

    # Deposit some USDC to start
    deposit_amount = 500 * 10**6
    tx_hash = usdc.functions.approve(vault.comptroller.address, deposit_amount).transact({"from": deployer})
    assert_transaction_success_with_explanation(web3, tx_hash)
    tx_hash = vault.comptroller.functions.buyShares(deposit_amount, 1).transact({"from": deployer})
    assert_transaction_success_with_explanation(web3, tx_hash)
    assert usdc.functions.balanceOf(vault.address).call() == deposit_amount
    logger.info("Deposited %d %s at block %d", deposit_amount, usdc.address, web3.eth.block_number)

    # Check we have a deposit event
    logs = vault.comptroller.events.SharesBought.get_logs()
    logger.info("Got logs %s", logs)
    assert len(logs) == 1

    with patch.dict(os.environ, env, clear=True):
        with pytest.raises(SystemExit) as e:
            cli.main(args=["init"])
        assert e.value.code == 0

    with patch.dict(os.environ, env, clear=True):
        with pytest.raises(SystemExit) as e:
            cli.main(args=["perform-test-trade"])
        assert e.value.code == 0

    assert usdc.functions.balanceOf(vault.address).call() < deposit_amount, "No deposits where spent; trades likely did not happen"

    # Check the resulting state and see we made some trade for trading fee losses
    with state_file.open("rt") as inp:
        state: State = State.from_json(inp.read())

        assert len(list(state.portfolio.get_all_trades())) == 2

        reserve_value = state.portfolio.get_default_reserve_position().get_value()
        assert reserve_value == pytest.approx(499.994009)<|MERGE_RESOLUTION|>--- conflicted
+++ resolved
@@ -88,7 +88,6 @@
     user_1: HexAddress,
     uniswap_v2: UniswapV2Deployment,
     multipair_universe: PandasPairUniverse,
-<<<<<<< HEAD
     hot_wallet: HotWallet,
     state_file: Path,
     strategy_file: Path,
@@ -125,9 +124,7 @@
     vault: Vault,
     user_1: HexAddress,
     uniswap_v2: UniswapV2Deployment,
-    pair_universe: PandasPairUniverse,
-=======
->>>>>>> cfe2a769
+    multipair_universe: PandasPairUniverse,
     hot_wallet: HotWallet,
     state_file: Path,
     strategy_file: Path,
